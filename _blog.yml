# "thumbnail" attribute can be GIFs while in the blogpost itself it's better if it's a simple bitmap (because it will be used as a social thumbnail)
# make sure to optimize your "thumbnail" img with tinypng.com
- local: how-to-train
  title: How to train a new language model from scratch using Transformers and Tokenizers
  thumbnail: /blog/assets/01_how-to-train/how-to-train_blogpost.png
  author: julien-c
  date: February 14, 2020
  tags:
    - guide
    - nlp

- local: how-to-generate
  title: "How to generate text: using different decoding methods for language generation with Transformers"
  author: patrickvonplaten
  thumbnail: /blog/assets/02_how-to-generate/thumbnail.png
  date: March, 2020
  tags:
    - guide
    - nlp

- local: reformer
  title: "The Reformer - Pushing the limits of language modeling"
  author: patrickvonplaten
  thumbnail: /blog/assets/03_reformer/thumbnail.png
  date: July 3, 2020
  tags:
    - research
    - nlp

- local: pytorch_block_sparse
  title: Block Sparse Matrices for Smaller and Faster Language Models
  author: madlag
  thumbnail: /blog/assets/04_pytorch_block_sparse/thumbnail.png
  date: Sep 10, 2020
  tags:
    - research
    - nlp

- local: encoder-decoder
  title: "Transformer-based Encoder-Decoder Models"
  author: patrickvonplaten
  thumbnail: /blog/assets/05_encoder_decoder/thumbnail.png
  date: October 10, 2020
  tags:
    - research
    - nlp

- local: ray-tune
  title: "Hyperparameter Search with Transformers and Ray Tune"
  thumbnail: /blog/assets/06_ray_tune/ray-hf.jpg
  author: ray-project
  guest: true
  date: November 2, 2020
  tags:
    - open-source-collab
    - nlp

- local: porting-fsmt
  title: "Porting fairseq wmt19 translation system to transformers"
  thumbnail: /blog/assets/07_porting_fsmt/thumbnail.png
  author: stas
  date: November 3, 2020
  tags:
    - open-source-collab
    - nlp

- local: warm-starting-encoder-decoder
  title: "Leveraging Pre-trained Language Model Checkpoints for Encoder-Decoder Models"
  author: patrickvonplaten
  thumbnail: /blog/assets/08_warm_starting_encoder_decoder/thumbnail.png
  date: November 09, 2020
  tags:
    - guide
    - nlp

- local: accelerated-inference
  title: How we sped up transformer inference 100x for 🤗 API customers
  author: Narsil
  thumbnail: /blog/assets/09_accelerated_inference/thumbnail.png
  date: January 18, 2021
  tags:
    - analysis
    - nlp

- local: zero-deepspeed-fairscale
  title: "Fit More and Train Faster With ZeRO via DeepSpeed and FairScale"
  author: stas
  thumbnail: /blog/assets/11_zero_deepspeed_fairscale/zero-partitioning.png
  date: January 19, 2021
  tags:
    - guide

- local: tf-serving
  title: "Faster TensorFlow models in Hugging Face Transformers"
  author: jplu
  thumbnail: /blog/assets/10_tf-serving/thumbnail.png
  date: January 26, 2021
  tags:
    - guide
    - nlp

- local: pytorch-xla
  title: "Hugging Face on PyTorch / XLA TPUs"
  thumbnail: /blog/assets/13_pytorch_xla/pytorch_xla_thumbnail.png
  author: jysohn23
  guest: true
  date: February 9, 2021
  tags:
    - open-source-collab

- local: ray-rag
  title: "Retrieval Augmented Generation with Huggingface Transformers and Ray"
  thumbnail: /blog/assets/12_ray_rag/ray_arch_updated.png
  author: amogkam
  guest: true
  date: February 10, 2021
  tags:
    - open-source-collab
    - nlp

- local: simple-considerations
  title: "Simple considerations for simple people building fancy neural networks"
  author: VictorSanh
  thumbnail: /blog/assets/13_simple-considerations/henry-co-3coKbdfnAFg-unsplash.jpg
  date: February 25, 2021
  tags:
    - guide

- local: long-range-transformers
  title: "Hugging Face Reads, Feb. 2021 - Long-range Transformers"
  author: VictorSanh
  thumbnail: /blog/assets/14_long_range_transformers/EfficientTransformerTaxonomy.png
  date: March 09, 2021
  tags:
    - research
    - nlp

- local: fine-tune-wav2vec2-english
  title: "Fine-Tune Wav2Vec2 for English ASR with 🤗 Transformers"
  author: patrickvonplaten
  thumbnail: /blog/assets/15_fine_tune_wav2vec2/wav2vec2.png
  date: March 12, 2021
  tags:
    - guide
    - audio

- local: how-to-deploy-a-pipeline-to-google-clouds
  title: "My Journey to a serverless transformers pipeline on Google Cloud"
  author: Maxence
  guest: true
  date: March 18, 2021
  tags:
    - guide

- local: the-partnership-amazon-sagemaker-and-hugging-face
  title: "The Partnership: Amazon SageMaker and Hugging Face"
  author: philschmid
  thumbnail: /blog/assets/17_the_partnership_amazon_sagemaker_and_hugging_face/thumbnail.png
  date: March 23, 2021
  tags:
    - partnerships
    - aws

- local: big-bird
  title: "Understanding BigBird's Block Sparse Attention"
  thumbnail: /blog/assets/18_big_bird/block-sparse-attn.gif
  author: vasudevgupta
  guest: true
  date: March 31, 2021
  tags:
    - community
    - research
    - nlp

- local: sagemaker-distributed-training-seq2seq
  title: "Distributed Training: Train BART/T5 for Summarization using 🤗 Transformers and Amazon SageMaker"
  author: philschmid
  thumbnail: /blog/assets/19_sagemaker_distributed_training_seq2seq/thumbnail.png
  date: April 8, 2021
  tags:
    - guide
    - partnerships
    - aws
    - nlp

- local: accelerate-library
  title: Introducing 🤗 Accelerate
  thumbnail: /blog/assets/20_accelerate_library/accelerate_diff.png
  author: sgugger
  date: April 16, 2021
  tags:
    - guide

- local: bert-cpu-scaling-part-1
  title: "Scaling-up BERT Inference on CPU (Part 1)"
  thumbnail: /blog/assets/21_bert_cpu_scaling_part_1/imgs/numa_set.png
  author: mfuntowicz
  date: April 20, 2021
  tags:
    - guide
    - nlp
    - partnerships
    - intel

- local: gradio
  title: "Using & Mixing Hugging Face Models with Gradio 2.0"
  author: abidlabs
  thumbnail: /blog/assets/22_gradio/gradio.png
  guest: true
  date: May 25, 2021
  tags:
    - open-source-collab
    - guide

- local: few-shot-learning-gpt-neo-and-inference-api
  title: "Few-shot learning in practice: GPT-NEO and the 🤗 Accelerated Inference API"
  author: philschmid
  thumbnail: /blog/assets/22_few_shot_learning_gpt_neo_and_inference_api/few-shot-prompt.png
  date: June 3, 2021
  tags:
    - guide
    - nlp

- local: sentence-transformers-in-the-hub
  title: "Sentence Transformers in the 🤗 Hub"
  author: nreimers
  date: June 28, 2021
  tags:
    - open-source-collab
    - nlp

- local: deploy-hugging-face-models-easily-with-amazon-sagemaker
  title: "Deploy Hugging Face models easily with Amazon SageMaker"
  author: philschmid
  date: July 8, 2021
  tags:
    - guide
    - partnerships
    - aws

- local: spacy
  title: "Welcome spaCy to the 🤗 Hub"
  author: osanseviero
  thumbnail: /blog/assets/23_spacy/thumbnail.png
  date: July 13, 2021
  tags:
    - open-source-collab
    - nlp

- local: collaborative-training
  title: "Deep Learning over the Internet: Training Language Models Collaboratively"
  author: mryab
  guest: true
  thumbnail: /blog/assets/24_sahajBERT/thumbnail.png
  date: July 15, 2021
  tags:
    - research

- local: hardware-partners-program
  title: "Introducing Optimum: The Optimization Toolkit for Transformers at Scale"
  author: mfuntowicz
  thumbnail: /blog/assets/25_hardware_partners_program/carbon_inc_quantizer.png
  date: September 14, 2021
  tags:
    - guide

- local: graphcore
  title: "Hugging Face and Graphcore partner for IPU-optimized Transformers"
  author: sallydoherty
  guest: true
  thumbnail: /blog/assets/26_graphcore-ipu/thumbnail.png
  date: September 14, 2021
  tags:
    - graphcore
    - partnerships

- local: summer-at-huggingface
  title: "Summer at Hugging Face ☀️"
  author: huggingface
  thumbnail: /blog/assets/27_summer_at_huggingface/thumbnail.png
  date: September 24, 2021
  tags:
    - community

- local: gradio-spaces
  title: "Showcase Your Projects in Spaces using Gradio"
  author: merve
  thumbnail: /blog/assets/28_gradio-spaces/thumbnail.png
  date: October 5, 2021
  tags:
    - guide

- local: streamlit-spaces
  title: "Hosting your Models and Datasets on Hugging Face Spaces using Streamlit"
  author: merve
  thumbnail: /blog/assets/29_streamlit-spaces/thumbnail.png
  date: October 5, 2021
  tags:
    - guide

- local: fine-tune-clip-rsicd
  title: "Fine tuning CLIP with Remote Sensing (Satellite) images and captions"
  author: arampacha
  guest: true
  thumbnail: /blog/assets/30_clip_rsicd/clip-rsicd-header-image.png
  date: October 13, 2021
  tags:
    - community
    - cv
    - nlp

- local: the-age-of-ml-as-code
  title: "The Age of Machine Learning As Code Has Arrived"
  author: juliensimon
  thumbnail: /blog/assets/31_age_of_ml_as_code/01_entreprise_ml.png
  date: October 20, 2021
  tags:
    - analysis

- local: 1b-sentence-embeddings
  title: "Train a Sentence Embedding Model with 1B Training Pairs"
  author: asi
  guest: true
  thumbnail: /blog/assets/32_1b_sentence_embeddings/model.png
  date: October 25, 2021
  tags:
    - community
    - nlp

- local: large-language-models
  title: "Large Language Models: A New Moore's Law?"
  author: juliensimon
  thumbnail: /blog/assets/33_large_language_models/01_model_size.jpg
  date: October 26, 2021
  tags:
    - analysis
    - nlp

- local: course-launch-event
  title: "Course Launch Community Event"
  author: sgugger
  thumbnail: /blog/assets/34_course_launch/speakers_day1.png
  date: October 26, 2021
  tags:
    - community
    - nlp

- local: bert-cpu-scaling-part-2
  title: "Scaling up BERT-like model Inference on modern CPU - Part 2"
  author: mfuntowicz
  thumbnail: /blog/assets/35_bert_cpu_scaling_part_2/openmp.png
  date: November 4, 2021
  tags:
    - partnerships
    - intel
    - guide
    - nlp

- local: fine-tune-xlsr-wav2vec2
  title: "Fine-tuning XLS-R for Multi-Lingual ASR with 🤗 Transformers"
  author: patrickvonplaten
  thumbnail: /blog/assets/16_fine_tune_xlsr_wav2vec2/xlsr_wav2vec2.png
  date: November 15, 2021
  tags:
    - guide
    - audio

- local: accelerating-pytorch
  title: "Accelerating PyTorch distributed fine-tuning with Intel technologies"
  author: juliensimon
  thumbnail: /blog/assets/36_accelerating_pytorch/03_two_nodes.png
  date: November 19, 2021
  tags:
    - guide

- local: data-measurements-tool
  title: "Introducing the Data Measurements Tool: an Interactive Tool for Looking at Datasets"
  author: sasha
  thumbnail: /blog/assets/37_data-measurements-tool/basics_scroll.gif
  date: November 29, 2021
  tags:
    - research

- local: graphcore-getting-started
  title: "Getting Started with Hugging Face Transformers for IPUs with Optimum"
  author: internetoftim
  guest: true
  thumbnail: /blog/assets/38_getting_started_graphcore/graphcore_1.png
  date: November 30, 2021
  tags:
    - partnerships
    - graphcore
    - guide

- local: snowball-fight
  title: "Introducing Snowball Fight ☃️, our First ML-Agents Environment"
  author: ThomasSimonini
  thumbnail: /blog/assets/39_introducing_snowball_fight/snowballfight.gif
  date: December 2, 2021
  tags:
    - research
    - rl

- local: codeparrot
  title: "Training CodeParrot 🦜 from Scratch"
  author: lvwerra
  thumbnail: /blog/assets/40_codeparrot/thumbnail.png
  date: December 8, 2021
  tags:
    - guide
    - research
    - nlp

- local: perceiver
  title: "Perceiver IO: a scalable, fully-attentional model that works on any modality"
  author: nielsr
  thumbnail: /blog/assets/41_perceiver/thumbnail.png
  date: December 15, 2021
  tags:
    - research
    - guide
    - nlp
    - audio
    - cv

- local: gradio-joins-hf
  title: "Gradio joins Hugging Face!"
  author: abidlabs
  thumbnail: /blog/assets/42_gradio_joins_hf/thumbnail.png
  date: December 21, 2021
  tags:
    - community
    - open-source-collab

- local: autonlp-prodigy
  title: "Active Learning with AutoNLP and Prodigy"
  author: abhishek
  thumbnail: /blog/assets/43_autonlp_prodigy/thumbnail.png
  date: December 23, 2021
  tags:
    - research
    - partnerships
    - nlp

- local: gptj-sagemaker
  title: "Deploy GPT-J 6B for inference using Hugging Face Transformers and Amazon SageMaker"
  author: philschmid
  thumbnail: /blog/assets/45_gptj_sagemaker/thumbnail.png
  date: January 11, 2022
  tags:
    - partnerships
    - aws
    - guide
    - nlp

- local: wav2vec2-with-ngram
  title: "Boost Wav2Vec2 with n-gram LM in 🤗 Transformers"
  author: patrickvonplaten
  thumbnail: /blog/assets/44_boost_wav2vec2_ngram/wav2vec2_ngram.png
  date: January 12, 2022
  tags:
    - research
    - guide
    - audio

- local: infinity-cpu-performance
  title: "Case Study: Millisecond Latency using Hugging Face Infinity and modern CPUs"
  author: philschmid
  thumbnail: /blog/assets/46_infinity_cpu_performance/thumbnail.png
  date: January 13, 2022
  tags:
    - analysis

- local: sb3
  title: "Welcome Stable-baselines3 to the Hugging Face Hub 🤗"
  author: ThomasSimonini
  thumbnail: /blog/assets/47_sb3/thumbnail.png
  date: January 21, 2022
  tags:
    - open-source-collab
    - rl

- local: searching-the-hub
  title: "Supercharged Searching on the Hugging Face Hub"
  author: muellerzr
  thumbnail: /blog/assets/48_hubsearch/thumbnail.png
  date: January 25, 2022
  tags:
    - guide

- local: asr-chunking
  title: "Making automatic speech recognition work on large files with Wav2Vec2 in 🤗 Transformers"
  author: Narsil
  thumbnail: /blog/assets/49_asr_chunking/thumbnail.png
  date: February 1, 2022
  tags:
    - guide
    - research
    - audio

- local: sentiment-analysis-python
  title: "Getting Started with Sentiment Analysis using Python"
  author: FedericoPascual
  thumbnail: /blog/assets/50_sentiment_python/thumbnail.png
  date: February 2, 2022
  tags:
    - sentiment-analysis
    - nlp
    - guide

- local: fine-tune-vit
  title: "Fine-Tune ViT for Image Classification with 🤗 Transformers"
  author: nateraw
  thumbnail: /blog/assets/51_fine_tune_vit/vit-thumbnail.jpg
  date: February 11, 2022
  tags:
    - guide
    - cv

- local: bert-101
  title: "BERT 101 🤗 State Of The Art NLP Model Explained"
  author: britneymuller
  thumbnail: /blog/assets/52_bert_101/thumbnail.jpg
  date: March 2, 2022
  tags:
    - guide
    - nlp

- local: constrained-beam-search
  title: "Guiding Text Generation with Constrained Beam Search in 🤗 Transformers"
  author: cwkeam
  guest: true
  thumbnail: /blog/assets/53_constrained_beam_search/thumbnail.png
  date: March 11, 2022
  tags:
    - guide
    - nlp

- local: image-search-datasets
  title: "Image search with 🤗 datasets"
  author: davanstrien
  thumbnail: /blog/assets/54_image_search_datasets/spaces_image_search.jpg
  date: March 16, 2022
  tags:
    - cv

- local: bert-inferentia-sagemaker
  title: "Accelerate BERT inference with Hugging Face Transformers and AWS inferentia"
  author: philschmid
  thumbnail: /blog/assets/55_bert_inferentia_sagemaker/thumbnail.png
  date: March 16, 2022
  tags:
    - partnerships
    - aws
    - guide
    - nlp

- local: fine-tune-segformer
  title: "Fine-Tune a Semantic Segmentation Model with a Custom Dataset"
  author: tobiasc
  thumbnail: /blog/assets/56_fine_tune_segformer/thumb.png
  date: March 17, 2022
  tags:
    - guide
    - partnerships
    - cv

- local: ai-residency
  title: "Announcing the 🤗 AI Research Residency Program"
  author: douwekiela
  thumbnail: /blog/assets/57_ai_residency/residency-thumbnail.jpg
  date: March 22, 2022
  tags:
    - community
    - research

- local: meg-mitchell-interview
  title: "Machine Learning Experts - Meg Mitchell Interview"
  author: britneymuller
  thumbnail: /blog/assets/57_meg_mitchell_interview/thumbnail.png
  date: March 23, 2022
  tags:
    - expert-acceleration-program
    - ml-experts

- local: decision-transformers
  title: "Introducing Decision Transformers on Hugging Face 🤗"
  author: edbeeching
  thumbnail: /blog/assets/58_decision-transformers/thumbnail.jpg
  date: March 28, 2022
  tags:
    - open-source-collab
    - guide
    - rl

- local: transformers-design-philosophy
  title: "Don't repeat yourself - 🤗 Transformers Design Philosophy"
  author: patrickvonplaten
  thumbnail: /blog/assets/59_transformers_philosophy/transformers.png
  date: April 5, 2022
  tags:
    - community

- local: habana
  title: "Habana Labs and Hugging Face Partner to Accelerate Transformer Model Training"
  author: susanlansing
  thumbnail: /blog/assets/60_habana/habana.png
  date: April 12, 2022
  tags:
    - partnerships

- local: lewis-tunstall-interview
  title: "Machine Learning Experts - Lewis Tunstall Interview"
  author: britneymuller
  thumbnail: /blog/assets/60_lewis_tunstall_interview/thumbnail.png
  date: April 13, 2022
  tags:
    - expert-acceleration-program
    - ml-experts

- local: carbon-emissions-on-the-hub
  title: "CO2 Emissions and the 🤗 Hub: Leading the Charge"
  author: sasha
  thumbnail: /blog/assets/60_carbon_emissions_on_the_hub/thumbnail.jpg
  date: April 22, 2022
  tags:
    - community
    - guide

- local: supercharge-customer-service-with-machine-learning
  title: "Supercharged Customer Service with Machine Learning"
  author: patrickvonplaten
  thumbnail: /blog/assets/61_supercharged_customer_service_with_nlp/thumbnail.png
  date: April 25, 2022
  tags:
    - guide
    - nlp

- local: education
  title: "Introducing Hugging Face for Education"
  author: Violette
  thumbnail: /blog/assets/61_education/thumbnail.png
  date: April 25, 2022
  tags:
    - community

- local: getting-started-habana
  title: "Getting Started with Transformers on Habana Gaudi"
  author: juliensimon
  thumbnail: /blog/assets/61_getting_started_habana/thumbnail.png
  date: April 26, 2022
  tags:
    - partnerships
    - guide

- local: ml-director-insights
  title: "Director of Machine Learning Insights [Series]"
  author: britneymuller
  thumbnail: /blog/assets/61_ml_director_insights/thumbnail.png
  date: April 27, 2022
  tags:
    - community
    - research

- local: opinion-classification-with-kili
  title: "Opinion Classification with Kili and HuggingFace AutoTrain"
  author: alperiox
  guest: true
  thumbnail: /blog/assets/59_opinion-classification-with-kili/thumbnail.png
  date: April 28, 2022
  tags:
    - guide

- local: pytorch-fsdp
  title: "Accelerate Large Model Training using PyTorch Fully Sharded Data Parallel"
  author: smangrul
  thumbnail: /blog/assets/62_pytorch_fsdp/fsdp-thumbnail.png
  date: May 2, 2022
  tags:
    - guide

- local: deep-rl-intro
  title: "An Introduction to Deep Reinforcement Learning"
  author: ThomasSimonini
  thumbnail: /blog/assets/63_deep_rl_intro/thumbnail.png
  date: May 4, 2022
  tags:
    - rl

- local: fastai
  title: "Welcome fastai to the Hugging Face Hub"
  author: espejelomar
  thumbnail: /blog/assets/64_fastai/fastai_hf_blog.png
  date: May 6, 2022
  tags:
    - guide
    - open-source-collab
    - community

- local: series-c
  title: "We Raised $100 Million for Open & Collaborative Machine Learning 🚀"
  author: The Hugging Face Team
  thumbnail: /blog/assets/65_series_c/thumbnail.jpg
  date: May 9, 2022
  tags:
    - news

- local: optimum-inference
  title: "Accelerated Inference with Optimum and Transformers Pipelines"
  author: philschmid
  thumbnail: /blog/assets/66_optimum_inference/thumbnail.png
  date: May 10, 2022
  tags:
    - guide
    - community

- local: ambassadors
  title: "Student Ambassador Program's call for applications is open!"
  author: Violette
  thumbnail: /blog/assets/67_ambassadors/thumbnail.png
  date: May 13, 2022
  tags:
    - community

- local: ml-director-insights-2
  title: "Director of Machine Learning Insights [Part 2: SaaS Edition]"
  author: britneymuller
  thumbnail: /blog/assets/67_ml_director_insights/thumbnail.png
  date: May 13, 2022
  tags:
    - community
    - research

- local: gradio-blocks
  title: "Gradio 3.0 is Out!"
  author: abidlabs
  thumbnail: /blog/assets/68_gradio_blocks/block-party.png
  date: May 16, 2022
  tags:
    - community
    - open-source-collab

- local: fellowship
  title: "Announcing the Hugging Face Fellowship Program"
  author: espejelomar
  thumbnail: /blog/assets/62_fellowship/fellowship-thumbnail.png
  date: May 17, 2022
  tags:
    - community

- local: sasha-luccioni-interview
  title: "Machine Learning Experts - Sasha Luccioni Interview"
  author: britneymuller
  thumbnail: /blog/assets/69_sasha_luccioni_interview/thumbnail.png
  date: May 17, 2022
  tags:
    - expert-acceleration-program
    - ml-experts

- local: deep-rl-q-part1
  title: "An Introduction to Q-Learning Part 1"
  author: ThomasSimonini
  thumbnail: /blog/assets/70_deep_rl_q_part1/thumbnail.gif
  date: May 18, 2022
  tags:
    - rl

- local: ethical-charter-multimodal
  title: "Putting ethical principles at the core of research lifecycle"
  author: SaulLu
  thumbnail: /blog/assets/71_ethical-charter/thumbnail.jpg
  date: May 19, 2022
  tags:
    - research
    - nlp
    - audio
    - cv

- local: sempre-health-eap-case-study
  title: "How Sempre Health is leveraging the Expert Acceleration Program to accelerate their ML roadmap"
  author: federicopascual
  thumbnail: /blog/assets/70_sempre_health/thumbnail.jpg
  date: May 19, 2022
  tags:
    - expert-acceleration-program
    - case-study
    - case-studies

- local: deep-rl-q-part2
  title: "An Introduction to Q-Learning Part 2"
  author: ThomasSimonini
  thumbnail: /blog/assets/73_deep_rl_q_part2/thumbnail.gif
  date: May 20, 2022
  tags:
    - rl

- local: tapex
  title: "Efficient Table Pre-training without Real Data: An Introduction to TAPEX"
  author: SivilTaram
  thumbnail: /blog/assets/74_tapex/thumbnail.png
  guest: true
  date: May 23, 2022
  tags:
    - research
    - nlp
    - community

- local: community-update
  title: "Introducing Pull Requests and Discussions 🥳"
  author: victor
  thumbnail: /blog/assets/76_community_update/thumbnail.png
  date: May 25, 2022
  tags:
    - launch

- local: graphcore-update
  title: "Graphcore and Hugging Face Launch New Lineup of IPU-Ready Transformers"
  author: sallydoherty
  thumbnail: /blog/assets/77_graphcore-update/graphcore_update.png
  date: May 26, 2022
  tags:
    - graphcore
    - partnerships

- local: deep-rl-dqn
  title: "Deep Q-Learning with Atari"
  author: ThomasSimonini
  thumbnail: /blog/assets/78_deep_rl_dqn/thumbnail.gif
  date: June 7, 2022
  tags:
    - rl

- local: annotated-diffusion
  title: "The Annotated Diffusion Model"
  author: nielsr
  thumbnail: /blog/assets/78_annotated-diffusion/thumbnail.png
  date: June 7, 2022
  tags:
    - guide
    - diffusion
    - stable-diffusion

- local: ml-director-insights-3
  title: "Director of Machine Learning Insights [Part 3: Finance Edition]"
  author: britneymuller
  thumbnail: /blog/assets/78_ml_director_insights/thumbnail.png
  date: June 14, 2022
  tags:
    - community
    - research

- local: intel
  title: "Intel and Hugging Face Partner to Democratize Machine Learning Hardware Acceleration"
  author: juliensimon
  thumbnail: /blog/assets/80_intel/01.png
  date: June 15, 2022
  tags:
    - hardware
    - intel
    - guide

- local: convert-transformers-to-onnx
  title: "Convert Transformers to ONNX with Hugging Face Optimum"
  author: philschmid
  thumbnail: /blog/assets/81_convert_transformers_to_onnx/thumbnail.png
  date: June 22, 2022
  tags:
    - guide
    - community
    - hardware

- local: getting-started-with-embeddings
  title: "Getting Started With Embeddings"
  author: espejelomar
  thumbnail: /blog/assets/80_getting_started_with_embeddings/thumbnail.png
  date: June 23, 2022
  tags:
    - guide
    - nlp

- local: eval-on-the-hub
  title: "Announcing Evaluation on the Hub"
  author: douwekiela
  thumbnail: /blog/assets/82_eval_on_the_hub/thumbnail.png
  date: June 28, 2022
  tags:
    - community
    - launch
    - guide

- local: accelerate-deepspeed
  title: "Accelerate Large Model Training using DeepSpeed"
  author: smangrul
  thumbnail: /blog/assets/83_accelerate_deepspeed/deepspeed-thumbnail.png
  date: June 28, 2022
  tags:
    - guide

- local: your-first-ml-project
  title: "Liftoff! How to get started with your first ML project 🚀"
  author: nimaboscarino
  thumbnail: /blog/assets/84_first_ml_project/thumbnail.png
  date: June 29, 2022
  tags:
    - guide

- local: deep-rl-pg
  title: "Policy Gradient with PyTorch"
  author: ThomasSimonini
  thumbnail: /blog/assets/85_policy_gradient/thumbnail.gif
  date: June 30, 2022
  tags:
    - rl

- local: sentiment-analysis-twitter
  title: "Getting Started with Sentiment Analysis on Twitter"
  author: FedericoPascual
  thumbnail: /blog/assets/85_sentiment_analysis_twitter/thumbnail.png
  date: July 7, 2022
  tags:
    - sentiment-analysis
    - nlp
    - guide

- local: bloom
  title: "Introducing The World's Largest Open Multilingual Language Model: BLOOM"
  author: BigScience
  thumbnail: /blog/assets/86_bloom/thumbnail.png
  date: July 12, 2022
  tags:
    - open-source-collab
    - community
    - research

- local: playlist-generator
  title: "Building a Playlist Generator with Sentence Transformers"
  author: NimaBoscarino
  thumbnail: /blog/assets/87_playlist_generator/thumbnail.png
  date: July 13, 2022
  tags:
    - nlp
    - guide

- local: bloom-megatron-deepspeed
  title: "The Technology Behind BLOOM Training"
  author: stas
  thumbnail: /blog/assets/86_bloom_megatron_deepspeed/thumbnail.png
  date: July 14, 2022
  tags:
    - nlp
    - llm

- local: mnist-adversarial
  title: "How to train your model dynamically using adversarial data"
  author: chrisjay
  thumbnail: /blog/assets/88_mnist_adversarial/mnist-adversarial.png
  date: July 16, 2022
  tags:
    - mnist
    - adversarial
    - guide

- local: deep-rl-a2c
  title: "Advantage Actor Critic (A2C)"
  author: ThomasSimonini
  thumbnail: /blog/assets/89_deep_rl_a2c/thumbnail.gif
  date: July 22, 2022
  tags:
    - rl

- local: tf-serving-vision
  title: "Deploying TensorFlow Vision Models in Hugging Face with TF Serving"
  author: sayakpaul
  thumbnail: /blog/assets/90_tf_serving_vision/thumbnail.png
  date: July 25, 2022
  tags:
    - guide
    - cv

- local: tf-xla-generate
  title: "Faster Text Generation with TensorFlow and XLA"
  author: joaogante
  thumbnail: /blog/assets/91_tf_xla_generate/thumbnail.png
  date: July 27, 2022
  tags:
    - nlp
    - guide

- local: datasets-docs-update
  title: "Introducing new audio and vision documentation in 🤗 Datasets"
  author: stevhliu
  thumbnail: /blog/assets/87_datasets-docs-update/thumbnail.gif
  date: July 28, 2022
  tags:
    - audio
    - cv
    - community
    - announcement

- local: us-national-ai-research-resource
  title: "AI Policy @🤗: Comments on U.S. National AI Research Resource Interim Report"
  author: irenesolaiman
  thumbnail: /blog/assets/92_us_national_ai_research_resource/nairr_thumbnail.png
  date: August 1, 2022
  tags:
    - community
    - ethics

- local: nystromformer
  title: "Nyströmformer, Approximating self-attention in linear time and memory via the Nyström method"
  author: novice03
  thumbnail: /blog/assets/86_nystromformer/thumbnail.png
  date: August 2, 2022
  tags:
    - research
    - nlp

- local: introducing-private-hub
  title: "Introducing the Private Hub: A New Way to Build With Machine Learning"
  author: FedericoPascual
  thumbnail: /blog/assets/92_introducing_private_hub/thumbnail.png
  date: August 3, 2022
  tags:
    - announcement
    - enterprise
    - hub

- local: deep-rl-ppo
  title: "Proximal Policy Optimization (PPO)"
  author: ThomasSimonini
  thumbnail: /blog/assets/93_deep_rl_ppo/thumbnail.png
  date: August 5, 2022
  tags:
    - rl

- local: how-to-train-sentence-transformers
  title: "Train and Fine-Tune Sentence Transformers Models"
  author: espejelomar
  thumbnail: /blog/assets/95_training_st_models/thumbnail.png
  date: August 10, 2022
  tags:
    - guide
    - nlp

- local: deploy-tfserving-kubernetes
  title: "Deploying 🤗 ViT on Kubernetes with TF Serving"
  author: chansung
  thumbnail: /blog/assets/94_tf_serving_kubernetes/thumb.png
  date: August 11, 2022
  tags:
    - guide
    - cv

- local: tensorflow-philosophy
  title: "Hugging Face's TensorFlow Philosophy"
  author: rocketknight1
  thumbnail: /blog/assets/96_tensorflow_philosophy/thumbnail.png
  date: August 12, 2022
  tags:
    - nlp
    - cv
    - guide

- local: skops
  title: Introducing Skops
  author: merve
  thumbnail: /blog/assets/94_skops/introducing_skops.png
  date: August 12, 2022
  tags:
    - open-source-collab
    - scikit-learn
    - announcement
    - guide

- local: hf-bitsandbytes-integration
  title: "A Gentle Introduction to 8-bit Matrix Multiplication for transformers at scale using transformers, accelerate and bitsandbytes"
  author: ybelkada
  thumbnail: /blog/assets/96_hf_bitsandbytes_integration/Thumbnail_blue.png
  date: August 17, 2022
  tags:
    - nlp
    - llm
    - quantization

- local: vision-transformers
  title: "Deep Dive: Vision Transformers On Hugging Face Optimum Graphcore"
  author: juliensimon
  thumbnail: /blog/assets/97_vision_transformers/thumbnail.jpg
  date: August 18, 2022
  tags:
    - vision
    - graphcore

- local: deploy-vertex-ai
  title: "Deploying 🤗 ViT on Vertex AI"
  author: sayakpaul
  thumbnail: /blog/assets/97_vertex_ai/image1.png
  date: August 19, 2022
  tags:
    - guide
    - cv

- local: pretraining-bert
  title: "Pre-Train BERT with Hugging Face Transformers and Habana Gaudi"
  author: philschmid
  thumbnail: /blog/assets/99_pretraining_bert/thumbnail.png
  date: August 22, 2022
  tags:
    - nlp
    - partnerships
    - guide

- local: stable_diffusion
  title: "Stable Diffusion with 🧨 Diffusers"
  author: valhalla
  thumbnail: /blog/assets/98_stable_diffusion/thumbnail.png
  date: August 22, 2022
  tags:
    - guide
    - diffusion
    - nlp
    - text to image
    - clip
    - stable-diffusion
    - dalle

- local: spaces_3dmoljs
  title: "Visualize proteins on Hugging Face Spaces"
  author: duerrsimon
  thumbnail: /blog/assets/98_spaces_3dmoljs/thumbnail.png
  date: August 24, 2022
  tags:
    - research

- local: open_rail
  title: "OpenRAIL: Towards open and responsible AI licensing frameworks"
  author: CarlosMFerr
  thumbnail: /blog/assets/100_open_rail/100_open-rail.png
  date: August 31, 2022
  tags:
    - community

- local: train-decision-transformers
  title: "Train your first Decision Transformer"
  author: edbeeching
  thumbnail: /blog/assets/101_train-decision-transformers/thumbnail.gif
  date: September 08, 2022
  tags:
    - rl

- local: diffusers-2nd-month
  title: "What's new in Diffusers? 🎨"
  author: osanseviero
  thumbnail: /blog/assets/102_diffusers_2nd_month/inpainting.png
  date: September 12, 2022
  tags:
    - guide
    - diffusion
    - text_to_image
    - stable-diffusion

- local: megatron-training
  title: "How to train a Language Model with Megatron-LM"
  author: loubnabnl
  thumbnail: /blog/assets/100_megatron_training/thumbnail.png
  date: September 7, 2022
  tags:
    - guide
    - nlp

- local: bloom-inference-pytorch-scripts
  title: "Incredibly Fast BLOOM Inference with DeepSpeed and Accelerate"
  author: stas
  thumbnail: /blog/assets/bloom-inference-pytorch-scripts/thumbnail.png
  date: Sep 16, 2022
  tags:
    - nlp
    - llm
    - bloom
    - inference

- local: ethics-soc-1
  title: "Ethics and Society Newsletter #1"
  author: meg
  thumbnail: /blog/assets/103_ethics-soc-1/thumbnail.png
  date: Sep 22, 2022
  tags:
    - ethics

- local: setfit
  title: "SetFit: Efficient Few-Shot Learning Without Prompts"
  author: Unso
  thumbnail: /blog/assets/103_setfit/intel_hf_logo.png
  date: September 26, 2022
  tags:
    - research
    - nlp

- local: accelerate-large-models
  title: "How 🤗 Accelerate runs very large models thanks to PyTorch"
  author: sgugger
  thumbnail: /blog/assets/104_accelerate-large-models/thumbnail.png
  date: September 27, 2022
  tags:
    - guide
    - research
    - open-source-collab

- local: autotrain-image-classification
  title: "Image Classification with AutoTrain"
  author: NimaBoscarino
  thumbnail: /blog/assets/105_autotrain-image-classification/thumbnail.png
  date: Sep 28, 2022
  tags:
    - autotrain
    - cv
    - guide

- local: zero-shot-eval-on-the-hub
  title: "Very Large Language Models and How to Evaluate Them"
  author: mathemakitten
  thumbnail: /blog/assets/106_zero_shot_eval_on_the_hub/thumbnail.png
  date: Oct 3, 2022
  tags:
    - autotrain
    - research
    - nlp

- local: japanese-stable-diffusion
  title: "Japanese Stable Diffusion"
  author: mkshing
  thumbnail: /blog/assets/106_japanese_stable_diffusion/jsd_thumbnail.png
  date: Oct 5, 2022
  tags:
    - diffusion
    - nlp
    - text-to-image
    - clip
    - stable-diffusion

- local: introducing-doi
  title: "Introducing DOI: the Digital Object Identifier to Datasets and Models"
  author: sylvestre
  thumbnail: /blog/assets/107_launching_doi/thumbnail.jpeg
  date: Oct 7, 2022
  tags:
    - community

- local: bloom-inference-optimization
  title: "Optimization story: Bloom inference"
  author: Narsil
  thumbnail: /blog/assets/bloom-inference-pytorch-scripts/thumbnail.png
  date: Oct 12, 2022
  tags:
    - open-source-collab
    - community
    - research

- local: stable_diffusion_jax
  title: "Stable Diffusion in JAX/Flax 🚀"
  author: pcuenca
  thumbnail: /blog/assets/108_stable_diffusion_jax/thumbnail.png
  date: Oct 13, 2022
  tags:
    - guide
    - diffusion
    - nlp
    - text-to-image
    - clip
    - stable-diffusion
    - dalle

- local: inference-endpoints
  title: "Getting started with Hugging Face Inference Endpoints"
  author: julsimon
  thumbnail: /blog/assets/109_inference_endpoints/endpoints05.png
  date: Oct 14, 2022
  tags:
    - guide
    - cloud
    - inference

- local: mteb
  title: "MTEB: Massive Text Embedding Benchmark"
  author: Muennighoff
  thumbnail: /blog/assets/110_mteb/thumbnail.png
  date: Oct 19, 2022
  tags:
    - nlp
    - research
    - llm
- local: pytorch-ddp-accelerate-transformers
  title: "From PyTorch DDP to 🤗 Accelerate to 🤗 Trainer, mastery of distributed training with ease"
  author: muellerzr
  thumbnail: /blog/assets/111_pytorch_ddp_accelerate_transformers/thumbnail.png
  date: October 21, 2022
  tags:
    - guide
    - research
    - open-source-collab

- local: evaluating-llm-bias
  title: "Evaluating Language Model Bias with 🤗 Evaluate"
  author: sasha
  thumbnail: /blog/assets/112_evaluating-llm-bias/thumbnail.png
  date: Oct 24, 2022
  tags:
    - ethics
    - research
    - nlp

- local: openvino
  title: "Accelerate your models with 🤗 Optimum Intel and OpenVINO"
  author: echarlaix
  thumbnail: /blog/assets/113_openvino/thumbnail.png
  date: November 2, 2022
  tags:
    - hardware
    - intel
    - guide

- local: fine-tune-whisper
  title: "Fine-Tune Whisper with 🤗 Transformers"
  author: sanchit-gandhi
  thumbnail: /blog/assets/111_fine_tune_whisper/thumbnail.jpg
  date: Nov 3, 2022
  tags:
    - guide
    - audio

- local: dreambooth
  title: "Training Stable Diffusion with Dreambooth using 🧨 Diffusers"
  author: valhalla
  thumbnail: /blog/assets/sd_dreambooth_training/thumbnail.jpg
  date: November 7, 2022
  tags:
    - diffusers
    - stable-diffusion
    - dreambooth
    - fine-tuning
    - guide

- local: pricing-update
  title: "Introducing our new pricing"
  author: sbrandeis
  thumbnail: /blog/assets/114_pricing-update/thumbnail.png
  date: November 8, 2022
  tags:
    - announcement

- local: introducing-csearch
  title: "Generating Human-level Text with Contrastive Search in Transformers 🤗"
  author: yxuansu
  thumbnail: /blog/assets/115_introducing_contrastive_search/thumbnail.png
  date: Nov 8, 2022
  tags:
    - nlp
    - text generation
    - research

- local: sentiment-analysis-fhe
  title: "Sentiment Classification with Fully Homomorphic Encryption using Concrete ML"
  author: jfrery-zama
  thumbnail: /blog/assets/sentiment-analysis-fhe/thumbnail.png
  date: November 17, 2022
  tags:
    - guide
    - privacy
    - research
    - FHE

- local: arxiv
  title: "Hugging Face Machine Learning Demos on arXiv"
  author: abidlabs
  thumbnail: /blog/assets/arxiv/thumbnail.png
  date: Nov 17, 2022
  tags:
    - research
    - community

- local: ml-director-insights-4
  title: "Director of Machine Learning Insights [Part 4]"
  author: Violette
  thumbnail: /blog/assets/78_ml_director_insights/part4.png
  date: November 23, 2022
  tags:
    - community
    - research

- local: inference-update
  title: "An Overview of Inference Solutions on Hugging Face"
  author: julsimon
  thumbnail: /blog/assets/116_inference_update/widget.png
  date: Nov 21, 2022
  tags:
    - guide
    - inference

- local: document-ai
  title: "Accelerating Document AI"
  author: rajistics
  thumbnail: /blog/assets/112_document-ai/thumbnail.png
  date: Nov 21, 2022
  tags:
    - guide
    - expert-acceleration-program
    - case-studies

- local: diffusion-models-event
  title: "Diffusion Models Live Event"
  author: lewtun
  thumbnail: /blog/assets/diffusion-models-event/thumbnail.png
  date: Nov 25, 2022
  tags:
    - diffusion
    - nlp
    - text to image
    - clip
    - stable-diffusion
    - dalle

- local: interns-2023
  title: "We are hiring interns!"
  author: douwekiela
  thumbnail: /blog/assets/interns-2023/thumbnail.png
  date: November 29, 2022
  tags:
    - community
    - announcement

- local: vq-diffusion
  title: "VQ Diffusion with 🧨 Diffusers"
  author: williamberman
  thumbnail: /blog/assets/117_vq_diffusion/thumbnail.png
  date: November 30, 2022
  tags:
    - diffusers
    - diffusion
    - text-to-image

- local: time-series-transformers
  title: "Probabilistic Time Series Forecasting with 🤗 Transformers"
  author: nielsr
  thumbnail: /blog/assets/118_time-series-transformers/thumbnail.png
  date: December 1, 2022
  tags:
    - research
    - time-series

- local: diffusers-coreml
  title: "Using Stable Diffusion with Core ML on Apple Silicon"
  author: pcuenca
  thumbnail: /blog/assets/diffusers_coreml/thumbnail.png
  date: December 1, 2022
  tags:
    - coreml
    - diffusers
    - stable-diffusion
    - diffusion

- local: deep-learning-with-proteins
  title: "Deep Learning with Proteins"
  author: rocketknight1
  thumbnail: /blog/assets/119_deep_learning_with_proteins/folding_example.png
  date: December 2, 2022
  tags:
    - guide
    - fine-tuning

- local: elixir-bumblebee
  title: "From GPT2 to Stable Diffusion: Hugging Face arrives to the Elixir community"
  author: josevalim
  thumbnail: /blog/assets/120_elixir-bumblebee/thumbnail.png
  date: December 9, 2022
  tags:
    - elixir
    - transformers
    - stable-diffusion
    - nlp
    - open-source-collab

- local: rlhf
  title: "Illustrating Reinforcement Learning from Human Feedback (RLHF)"
  author: natolambert
  thumbnail: /blog/assets/120_rlhf/thumbnail.png
  date: December 9, 2022
  tags:
    - rlhf
    - rl
    - guide

- local: habana-gaudi-2-benchmark
  title: "Faster Training and Inference: Habana Gaudi®2 vs Nvidia A100 80GB"
  author: regisss
  thumbnail: /blog/assets/habana-gaudi-2-benchmark/thumbnail.png
  date: December 14, 2022
  tags:
    - partnerships
    - habana

- local: audio-datasets
  title: "A Complete Guide to Audio Datasets"
  author: sanchit-gandhi
  thumbnail: /blog/assets/116_audio_datasets/thumbnail.jpg
  date: Dec 15, 2022
  tags:
    - guide
    - audio

- local: ethics-soc-2
  title: "Ethics and Society Newsletter #2: Let's talk about bias!"
  author: yjernite
  thumbnail: /blog/assets/122_ethics_soc_2/thumbnail-solstice.png
  date: Dec 15, 2022
  tags:
    - ethics

- local: model-cards
  title: "Model Cards: Introducing HF Model documentation tools"
  author: Ezi
  thumbnail: /blog/assets/121_model-cards/thumbnail.png
  date: December 20, 2022
  tags:
    - community
    - research
    - ethics
    - guide

- local: clipseg-zero-shot
  title: "Zero-shot image segmentation with CLIPSeg"
  author: tobiasc
  thumbnail: /blog/assets/123_clipseg-zero-shot/thumb.png
  date: December 21, 2022
  tags:
    - guide
    - partnerships
    - cv
    - clip

- local: intel-sapphire-rapids
  title: "Accelerating PyTorch Transformers with Intel Sapphire Rapids, part 1"
  author: juliensimon
  thumbnail: /blog/assets/124_intel_sapphire_rapids/02.png
  date: January 2, 2023
  tags:
    - guide
    - intel
    - hardware
    - partnerships

- local: ml-for-games-1
  title: "AI for Game Development: Creating a Farming Game in 5 Days. Part 1"
  author: dylanebert
  thumbnail: /blog/assets/124_ml-for-games/thumbnail.png
  date: January 2, 2023
  tags:
    - community
    - stable-diffusion
    - guide
    - game-dev

- local: intro-graphml
  title: "Introduction to Graph Machine Learning"
  author: clefourrier
  thumbnail: /blog/assets/125_intro-to-graphml/thumbnail.png
  date: January 3, 2023
  tags:
    - community
    - guide
    - graphs

- local: ml-for-games-2
  title: "AI for Game Development: Creating a Farming Game in 5 Days. Part 2"
  author: dylanebert
  thumbnail: /blog/assets/124_ml-for-games/thumbnail2.png
  date: January 9, 2023
  tags:
    - community
    - guide
    - game-dev

- local: image-similarity
  title: "Image Similarity with Hugging Face Datasets and Transformers"
  author: sayakpaul
  thumbnail: /blog/assets/image_similarity/thumbnail.png
  date: Jan 16, 2023
  tags:
    - guide
    - cv

- local: paddlepaddle
  title: "Welcome PaddlePaddle to the Hugging Face Hub"
  author: paddlepaddle
  guest: true
  thumbnail: /blog/assets/126_paddlepaddle/thumbnail.jpg
  date: January 17, 2023
  tags:
    - open-source-collab
    - nlp

- local: mask2former
  title: "Universal Image Segmentation with Mask2Former and OneFormer"
  author: nielsr
  thumbnail: /blog/assets/127_mask2former/thumbnail.png
  date: Jan 19, 2023
  tags:
    - cv
    - guide

- local: ml-for-games-3
  title: "3D Asset Generation: AI for Game Development #3"
  author: dylanebert
  thumbnail: /blog/assets/124_ml-for-games/thumbnail3.png
  date: January 20, 2023
  tags:
    - community
    - guide
    - game-dev

- local: optimum-onnxruntime-training
  title: "Optimum+ONNX Runtime - Easier, Faster training for your Hugging Face models"
  author: Jingya
  thumbnail: /blog/assets/optimum_onnxruntime-training/thumbnail.png
  date: January 24, 2023
  tags:
    - guide
    - community
    - onnxruntime

- local: dialog-agents
  title: "What Makes a Dialog Agent Useful?"
  author: nazneen
  thumbnail: /blog/assets/dialog-agents/thumbnail.png
  date: January 24, 2023
  tags:
    - rlhf
    - ChatGPT
    - cot
    - ift
    - sft

- local: lora
  title: "Using LoRA for Efficient Stable Diffusion Fine-Tuning"
  author: pcuenq
  thumbnail: /blog/assets/lora/thumbnail.png
  date: January 26, 2023
  tags:
    - diffusers
    - stable-diffusion
    - dreambooth
    - fine-tuning
    - guide

- local: ml-for-games-4
  title: "2D Asset Generation: AI for Game Development #4"
  author: dylanebert
  thumbnail: /blog/assets/124_ml-for-games/thumbnail4.png
  date: January 26, 2023
  tags:
    - community
    - guide
    - game-dev

- local: cv_state
  title: "The State of Computer Vision at Hugging Face 🤗"
  author: sayakpaul
  thumbnail: /blog/assets/cv_state/thumbnail.png
  date: January 30, 2023
  tags:
    - community
    - guide
    - cv

- local: vision_language_pretraining
  title: "A Dive into Pretraining Strategies for Vision-Language Models"
  author: adirik
  thumbnail: /blog/assets/128_vision_language_pretraining/thumbnail.png
  date: February 03, 2023
  tags:
    - cv
    - guide
    - multimodal

- local: intel-sapphire-rapids-inference
  title: "Accelerating PyTorch Transformers with Intel Sapphire Rapids, part 2"
  author: juliensimon
  thumbnail: /blog/assets/129_intel_sapphire_rapids_inference/01.png
  date: February 6, 2023
  tags:
    - guide
    - intel
    - hardware
    - partnerships

- local: aivsai
  title: "Introducing ⚔️ AI vs. AI ⚔️ a deep reinforcement learning multi-agents competition system"
  author: CarlCochet
  thumbnail: /blog/assets/128_aivsai/thumbnail.png
  date: February 07, 2023
  tags:
    - rl

- local: ml-for-games-5
  title: "Generating Stories: AI for Game Development #5"
  author: dylanebert
  thumbnail: /blog/assets/124_ml-for-games/thumbnail5.png
  date: February 07, 2023
  tags:
    - community
    - guide
    - game-dev

- local: speecht5
  title: "Speech Synthesis, Recognition, and More With SpeechT5"
  author: Matthijs
  thumbnail: /blog/assets/speecht5/thumbnail.png
  date: February 8, 2023
  tags:
    - guide
    - audio

- local: peft
  title: "🤗 PEFT: Parameter-Efficient Fine-Tuning of Billion-Scale Models on Low-Resource Hardware"
  author: smangrul
  thumbnail: /blog/assets/130_peft/thumbnail.png
  date: February 10, 2023
  tags:
    - guide
    - nlp
    - cv
    - multimodal
    - fine-tuning
    - community
    - dreambooth

- local: mantis-case-study
  title: "Why we’re switching to Hugging Face Inference Endpoints, and maybe you should too"
  author: mattupson
  guest: true
  thumbnail: /blog/assets/78_ml_director_insights/mantis1.png
  date: February 15, 2023
  tags:
    - case-studies

- local: blip-2
  title: "Zero-shot image-to-text generation with BLIP-2"
  author: MariaK
  thumbnail: /blog/assets/blip-2/thumbnail.png
  date: February 15, 2023
  tags:
    - guide
    - nlp
    - cv
    - multimodal

- local: aws-partnership
  title: "Hugging Face and AWS partner to make AI more accessible"
  author: jeffboudier
  thumbnail: /blog/assets/131_aws-partnership/aws-partnership-thumbnail.png
  date: February 21, 2023
  tags:
    - partnerships
    - aws
    - nlp
    - cv

- local: fast-mac-diffusers
  title: "Swift Diffusers: Fast Stable Diffusion for Mac"
  author: pcuenq
  thumbnail: /blog/assets/fast-mac-diffusers/thumbnail.png
  date: February 24, 2023
  tags:
    - coreml
    - diffusers
    - stable-diffusion
    - diffusion

- local: red-teaming
  title: "Red-Teaming Large Language Models"
  author: nazneen
  thumbnail: /blog/assets/red-teaming/thumbnail.png
  date: February 24, 2023
  tags:
    - llms
    - rlhf
    - red-teaming
    - chatgpt
    - safety
    - alignment

- local: classification-use-cases
  title: "How Hugging Face Accelerated Development of Witty Works Writing Assistant"
  author: Violette
  thumbnail: /blog/assets/78_ml_director_insights/witty-works.png
  date: March 1, 2023
  tags:
    - nlp
    - case-studies

- local: ethics-diffusers
  title: "Ethical guidelines for developing the Diffusers library"
  author: giadap
  thumbnail: /blog/assets/ethics-diffusers/thumbnail.png
  date: March 2, 2023
  tags:
    - ethics
    - diffusers

- local: controlnet
  title: "ControlNet in Diffusers 🧨"
  author: sayakpaul
  thumbnail: /blog/assets/controlnet/thumbnail.png
  date: March 3, 2023
  tags:
    - diffusers

- local: using-ml-for-disasters
  title: "Using Machine Learning to Aid Survivors and Race through Time"
  author: merve
  thumbnail: /blog/assets/using-ml-for-disasters/thumbnail.png
  date: March 3, 2023
  tags:
    - nlp
    - transformers
    - object-detection

- local: vit-align
  title: "New ViT and ALIGN Models From Kakao Brain"
  author: adirik
  thumbnail: /blog/assets/132_vit_align/thumbnail.png
  date: March 6, 2023
  tags:
    - cv
    - guide
    - partnerships
    - multimodal

- local: trl-peft
  title: "Fine-tuning 20B LLMs with RLHF on a 24GB consumer GPU"
  author: edbeeching
  thumbnail: /blog/assets/133_trl_peft/thumbnail.png
  date: March 9, 2023
  tags:
    - rl
    - rlhf
    - nlp

- local: informer
  title: "Multivariate Probabilistic Time Series Forecasting with Informer"
  author: elisim
  thumbnail: /blog/assets/134_informer/thumbnail.png
  date: March 10, 2023
  tags:
    - guide
    - research
    - time-series

- local: notebooks-hub
  title: "Jupyter X Hugging Face"
  author: davanstrien
  thumbnail: /blog/assets/135_notebooks-hub/before_after_notebook_rendering.png
  date: March 23, 2023
  tags:
    - partnerships
    - announcement

- local: train-your-controlnet
  title: "Train your ControlNet with diffusers"
  author: multimodalart
  thumbnail: /blog/assets/136_train-your-controlnet/thumbnail.png
  date: March 24, 2023
  tags:
    - guide
    - diffusion
    - stable-diffusion

- local: fl-with-flower
  title: "Federated Learning using Hugging Face and Flower"
  author: charlesbvll
  guest: true
  thumbnail: /blog/assets/fl-with-flower/thumbnail.png
  date: March 27, 2023
  tags:
    - nlp
    - transformers
    - guide
    - flower
    - federated-learning
    - fl
    - open-source-collab

- local: stable-diffusion-inference-intel
  title: "Accelerating Stable Diffusion Inference on Intel CPUs"
  author: juliensimon
  thumbnail: /blog/assets/136_stable_diffusion_inference_intel/01.png
  date: March 28, 2023
  tags:
    - hardware
    - intel
    - guide

- local: habana-gaudi-2-bloom
  title: "Fast Inference on Large Language Models: BLOOMZ on Habana Gaudi2 Accelerator"
  author: regisss
  thumbnail: /blog/assets/habana-gaudi-2-bloom/thumbnail.png
  date: March 28, 2023
  tags:
    - habana
    - partnerships
    - hardware
    - nlp
    - llm
    - bloom
    - inference

- local: ethics-soc-3
  title: "Ethics and Society Newsletter #3: Ethical Openness at Hugging Face"
  author: irenesolaiman
  thumbnail: /blog/assets/137_ethics_soc_3/ethics_3_thumbnail.png
  date: Mar 30, 2023
  tags:
    - ethics

- local: stackllama
  title: "StackLLaMA: A hands-on guide to train LLaMA with RLHF"
  author: edbeeching
  thumbnail: /blog/assets/138_stackllama/thumbnail.png
  date: April 5, 2023
  tags:
    - rl
    - rlhf
    - nlp

- local: snorkel-case-study
  title: "Snorkel AI x Hugging Face: unlock foundation models for enterprises"
  author: Violette
  thumbnail: /blog/assets/78_ml_director_insights/snorkel.png
  date: April 6, 2023
  tags:
    - case-studies

- local: owkin-substra
  title: "Creating Privacy Preserving AI with Substra"
  author: EazyAl
  thumbnail: /blog/assets/139_owkin-substra/thumbnail.png
  date: April 12, 2023
  tags:
    - cv
    - federated-learning
    - fl
    - open-source-collab

- local: graphml-classification
  title: "Graph Classification with Transformers"
  author: clefourrier
  thumbnail: /blog/assets/125_intro-to-graphml/thumbnail_classification.png
  date: April 14, 2023
  tags:
    - community
    - guide
    - graphs

- local: accelerate-transformers-with-inferentia2
  title: "Accelerating Hugging Face Transformers with AWS Inferentia2"
  author: philschmid
  thumbnail: /blog/assets/140_accelerate_transformers_with_inferentia2/thumbnail.png
  date: April 17, 2023
  tags:
    - partnerships
    - aws
    - nlp
    - cv

- local: unity-in-spaces
  title: "How to host a Unity game in a Space"
  author: dylanebert
  thumbnail: /blog/assets/124_ml-for-games/unity-in-spaces-thumbnail.png
  date: April 21, 2023
  tags:
    - community
    - guide
    - game-dev

- local: chinese-language-blog
  title: "Introducing HuggingFace blog for Chinese speakers: Fostering Collaboration with the Chinese AI community"
  author: xianbao
  thumbnail: /blog/assets/chinese-language-blog/thumbnail.png
  date: April 24, 2023
  tags:
    - partnerships
    - community

- local: databricks-case-study
  title: "Databricks ❤️ Hugging Face: up to 40% faster training and tuning of Large Language Models"
  author: alighodsi
  guest: true
  thumbnail: /blog/assets/78_ml_director_insights/databricks.png
  date: April 26, 2023
  tags:
    - case-studies

- local: tf_tpu
  title: "Training a language model with 🤗 Transformers using TensorFlow and TPUs"
  author: rocketknight1
  thumbnail: /blog/assets/tf_tpu_training/thumbnail.png
  date: April 27, 2023
  tags:
    - nlp
    - guide
    - tensorflow
    - tpu

- local: if
  title: "Running IF with 🧨 diffusers on a Free Tier Google Colab"
  author: williamberman
  thumbnail: /blog/assets/if/thumbnail.jpg
  date: April 26, 2023
  tags:
    - guide
    - diffusion

- local: unity-api
  title: "How to Install and Use the Hugging Face Unity API"
  author: dylanebert
  thumbnail: /blog/assets/124_ml-for-games/unity-api-thumbnail.png
  date: May 1, 2023
  tags:
    - community
    - guide
    - game-dev

- local: starcoder
  title: "StarCoder: A State-of-the-Art LLM for Code"
  author: lvwerra
  thumbnail: /blog/assets/141_starcoder/starcoder_thumbnail.png
  date: May 4, 2023
  tags:
    - nlp
    - community
    - research

- local: text-to-video
  title: "A Dive into Text-to-Video Models"
  author: adirik
  thumbnail: /blog/assets/140_text-to-video/thumbnail.png
  date: May 8, 2023
  tags:
    - multi-modal
    - cv
    - guide
    - diffusion
    - text-to-image
    - text-to-video

- local: starchat-alpha
  title: "Creating a Coding Assistant with StarCoder"
  author: lewtun
  thumbnail: /blog/assets/starchat_alpha/thumbnail.png
  date: May 9, 2023
  tags:
    - nlp
    - community
    - research

- local: assisted-generation
  title: "Assisted Generation: a new direction toward low-latency text generation"
  author: joaogante
  thumbnail: /blog/assets/assisted-generation/thumbnail.png
  date: May 11, 2023
  tags:
    - nlp
    - research

- local: rwkv
  title: "Introducing RWKV — An RNN with the advantages of a transformer"
  author: BlinkDL
  thumbnail: /blog/assets/142_rwkv/rwkv_thumbnail.png
  date: May 15, 2023
  tags:
    - nlp
    - community
    - research

- local: chatbot-amd-gpu
  title: "Run a Chatgpt-like Chatbot on a Single GPU with ROCm"
  thumbnail: /blog/assets/chatbot-amd-gpu/thumbnail.png
  author: andyll7772
  date: May 15, 2023
  tags:
    - guide
    - llm
    - nlp
    - inference
    - rocm

- local: generative-ai-models-on-intel-cpu
  title: "Smaller is better: Q8-Chat, an efficient generative AI experience on Xeon"
  thumbnail: /blog/assets/143_q8chat/thumbnail.png
  author: andyll7772
  date: May 16, 2023
  tags:
    - llm
    - nlp
    - inference
    - intel
    - quantization

- local: dedup
  title: "Large-scale Near-deduplication Behind BigCode"
  author: chenghao
  guest: true
  thumbnail: /blog/assets/dedup/thumbnail.png
  date: May 16, 2023
  tags:
    - bigcode
    - deduplication

- local: instruction-tuning-sd
  title: "Instruction-tuning Stable Diffusion with InstructPix2Pix"
  author: sayakpaul
  thumbnail: /blog/assets/instruction_tuning_sd/thumbnail.png
  date: May 23, 2023
  tags:
    - diffusers
    - diffusion
    - instruction-tuning
    - research
    - guide

- local: safetensors-security-audit
  title: "Safetensors audited as really safe and becoming the default"
  author: Narsil
  thumbnail: /blog/assets/142_safetensors_official/thumbnail.png
  date: May 23, 2023
  tags:
    - pickle
    - serialization
    - load times

- local: huggingface-and-ibm
  title: "Hugging Face and IBM partner on watsonx.ai, the next-generation enterprise studio for AI builders"
  author: juliensimon
  thumbnail: /blog/assets/144_ibm/01.png
  date: May 23, 2023
  tags:
    - cloud
    - ibm
    - partnership

- local: hugging-face-endpoints-on-azure
  title: "Hugging Face Collaborates with Microsoft to Launch Hugging Face Model Catalog on Azure"
  author: philschmid
  thumbnail: /blog/assets/75_hugging_face_endpoints_on_azure/01.jpg
  date: May 24, 2023
  tags:
    - cloud
    - azure
    - partnership

- local: 4bit-transformers-bitsandbytes
  title: "Making LLMs even more accessible with bitsandbytes, 4-bit quantization and QLoRA"
  author: ybelkada
  thumbnail: /blog/assets/96_hf_bitsandbytes_integration/Thumbnail_blue.png
  date: May 24, 2023
  tags:
    - transformers
    - quantization
    - bitsandbytes
    - 4bit

- local: train-optimize-sd-intel
  title: "Optimizing Stable Diffusion for Intel CPUs with NNCF and 🤗 Optimum"
  author: AlexKoff88
  thumbnail: /blog/assets/train_optimize_sd_intel/thumbnail.png
  date: May 25, 2023
  tags:
    - diffusers
    - cpu
    - intel
    - guide
    - quantization

- local: bertopic
  title: "Introducing BERTopic Integration with Hugging Face Hub"
  author: davanstrien
  thumbnail: /blog/assets/145_bertopic/logo.png
  date: May 31, 2023
  tags:
    - guide
    - open-source-collab
    - community

- local: sagemaker-huggingface-llm
  title: "Introducing the Hugging Face LLM Inference Container for Amazon SageMaker"
  author: philschmid
  thumbnail: /blog/assets/145_sagemaker-huggingface-llm/thumbnail.jpg
  date: May 31, 2023
  tags:
    - cloud
    - aws
    - partnership
    - guide

- local: cnil
  title: "Hugging Face Selected for the French Data Protection Agency Enhanced Support Program"
  author: yjernite
  thumbnail: /blog/assets/146_cnil-accompaniment/logo.png
  date: May 15, 2023
  tags:
    - ethics

- local: game-jam
  title: "Announcing the Open Source AI Game Jam 🎮"
  author: ThomasSimonini
  thumbnail: /blog/assets/145_gamejam/thumbnail.png
  date: June 1, 2023
  tags:
    - community

- local: unity-asr
  title: "AI Speech Recognition in Unity"
  author: dylanebert
  thumbnail: /blog/assets/124_ml-for-games/unity-asr-thumbnail.png
  date: June 2, 2023
  tags:
    - community
    - guide
    - game-dev

- local: falcon
  title: "The Falcon has landed in the Hugging Face ecosystem"
  author: lvwerra
  thumbnail: /blog/assets/147_falcon/falcon_thumbnail.jpg
  date: June 5, 2023
  tags:
    - nlp
    - community
    - research

- local: fasttext
  title: "Welcome fastText to the 🤗 Hub"
  author: sheonhan
  thumbnail: /blog/assets/147_fasttext/thumbnail.png
  date: June 6, 2023
  tags:
    - open-source-collab
    - nlp
    - partnerships

- local: hub-duckdb
  title: "DuckDB: run SQL queries on 50,000+ datasets on the Hugging Face Hub"
  author: stevhliu
  thumbnail: /blog/assets/hub_duckdb/hub_duckdb.png
  date: June 7, 2023
  tags:
    - guide

- local: hf-hub-glam-guide
  title: "The Hugging Face Hub for Galleries, Libraries, Archives and Museums"
  author: davanstrien
  thumbnail: /blog/assets/144_hf_hub_glam_guide/thumbnail.png
  date: June 12, 2023
  tags:
    - community
    - guide

- local: open-llm-leaderboard-rlhf
  title: "Can foundation models label data like humans?"
  author: nazneen
  thumbnail: /blog/assets/llm-leaderboard/leaderboard-thumbnail.png
  date: June 12, 2023
  tags:
    - nlp
    - evaluation
    - leaderboard

- local: huggingface-and-amd
  title: "Hugging Face and AMD partner on accelerating state-of-the-art models for CPU and GPU platforms"
  author: juliensimon
  thumbnail: /blog/assets/148_huggingface_amd/01.png
  date: June 13, 2023
  tags:
    - hardware
    - amd
    - partnership

- local: content-guidelines-update
  title: "Announcing our new Content Guidelines and Policy"
  author: giadap
  thumbnail: /blog/assets/content-guidelines-blogpost/thumbnail.png
  date: June 15, 2023
  tags:
    - community
    - ethics

- local: livebook-app-deployment
  title: "Deploy Livebook notebooks as apps to Hugging Face Spaces"
  author: josevalim
  thumbnail: /blog/assets/120_elixir-bumblebee/thumbnail.png
  date: Jun 15, 2023
  tags:
    - elixir
    - notebooks
    - spaces
    - whisper

- local: fast-diffusers-coreml
  title: "Faster Stable Diffusion with Core ML on iPhone, iPad, and Mac"
  author: pcuenq
  thumbnail: /blog/assets/149_fast_diffusers_coreml/thumbnail.png
  date: June 15, 2023
  tags:
    - coreml
    - diffusers
    - stable-diffusion
    - diffusion
    - quantization

- local: autoformer
  title: "Yes, Transformers are Effective for Time Series Forecasting (+ Autoformer)"
  author: elisim
  thumbnail: /blog/assets/150_autoformer/thumbnail.png
  date: June 16, 2023
  tags:
    - guide
    - research
    - time-series

- local: policy-ntia-rfc
  title: "AI Policy @🤗: Response to the U.S. NTIA's Request for Comment on AI Accountability"
  author: yjernite
  thumbnail: /blog/assets/151_policy_ntia_rfc/us_policy_thumbnail.png
  date: June 20, 2023
  tags:
    - community
    - ethics

- local: mms_adapters
  title: "Fine-tuning MMS Adapter Models for Multi-Lingual ASR"
  author: patrickvonplaten
  thumbnail: /blog/assets/151_mms/mms_map.png
  date: June 19, 2023
  tags:
    - audio
    - research

- local: panel-on-hugging-face
  title: "Panel on Hugging Face"
  author: sophiamyang
  thumbnail: /blog/assets/panel-on-hugging-face/thumbnail.png
  date: June 22, 2023
  tags:
    - open-source-collab
    - panel
    - deployment
    - spaces
    - visualization
    - apps

- local: open-llm-leaderboard-mmlu
  title: "What's going on with the Open LLM Leaderboard?"
  author: clefourrier
  thumbnail: /blog/assets/evaluating-mmlu-leaderboard/thumbnail.png
  date: June 23, 2023
  tags:
    - community
    - research
    - nlp
    - evaluation
    - open-llm-leaderboard
    - leaderboard

- local: ethics-soc-4
  title: "Ethics and Society Newsletter #4: Bias in Text-to-Image Models"
  author: sasha
  thumbnail: /blog/assets/152_ethics_soc_4/ethics_4_thumbnail.png
  date: June 26, 2023
  tags:
    - ethics

- local: bridgetower
  title: "Accelerating Vision-Language Models: BridgeTower on Habana Gaudi2"
  author: regisss
  thumbnail: /blog/assets/bridgetower/thumbnail.png
  date: June 29, 2023
  tags:
    - partnerships
    - multimodal
    - nlp
    - cv
    - hardware

- local: writer-case-study
  title: "Leveraging Hugging Face for complex generative AI use cases"
  author: jeffboudier
  thumbnail: /blog/assets/78_ml_director_insights/writer.png
  date: July 1, 2023
  tags:
    - case-studies

- local: text-to-webapp
  title: "Making a web app generator with open ML models"
  author: jbilcke-hf
  thumbnail: /blog/assets/153_text_to_webapp/thumbnail.jpg
  date: July 3, 2023
  tags:
    - guide
    - llm
    - apps

- local: inference-endpoints-llm
  title: "Deploy LLMs with Hugging Face Inference Endpoints"
  author: philschmid
  thumbnail: /blog/assets/155_inference_endpoints_llm/thumbnail.jpg
  date: July 4, 2023
  tags:
    - guide
    - llm
    - apps
    - inference

- local: ml-web-games
  title: "Making ML-powered web games with Transformers.js"
  author: Xenova
  thumbnail: /blog/assets/ml-web-games/thumbnail.png
  date: July 5, 2023
  tags:
    - game-dev
    - guide
    - web
    - javascript
    - transformers.js

- local: stable-diffusion-finetuning-intel
  title: "Fine-tuning Stable Diffusion models on Intel CPUs"
  author: juliensimon
  thumbnail: /blog/assets/stable-diffusion-finetuning-intel/dicoo_image.png
  date: July 14, 2023
  tags:
    - guide
    - intel
    - hardware
    - partnerships

- local: os-llms
  title: "Open-Source Text Generation & LLM Ecosystem at Hugging Face"
  author: merve
  thumbnail: /blog/assets/os_llms/thumbnail.png
  date: July 17, 2023
  tags:
    - LLM
    - inference
    - nlp

- local: ai-webtv
  title: "Building an AI WebTV"
  author: jbilcke-hf
  thumbnail: /blog/assets/156_ai_webtv/thumbnail.gif
  date: July 17, 2023
  tags:
    - text-to-video
    - guide

- local: llama2
  title: "Llama 2 is here - get it on Hugging Face"
  author: osanseviero
  thumbnail: /blog/assets/llama2/thumbnail.jpg
  date: July 18, 2023
  tags:
    - nlp
    - community
    - research
    - LLM

- local: diffusers-turns-1
  title: "Happy 1st anniversary 🤗 Diffusers!"
  author: stevhliu
  thumbnail: /blog/assets/diffusers-turns-1/diffusers-turns-1.png
  date: July 20, 2023
  tags:
    - community
    - open-source-collab
    - diffusion
    - diffusers

- local: game-jam-first-edition-results
  title: "Results of the Open Source AI Game Jam"
  author: ThomasSimonini
  thumbnail: /blog/assets/game-jam-first-edition-results/thumbnail.jpg
  date: July 21, 2023
  tags:
    - game-dev

- local: agents-js
  title: "Introducing Agents.js: Give tools to your LLMs using JavaScript"
  author: nsarrazin
  thumbnail: /blog/assets/agents-js/thumbnail.png
  date: July 24, 2023
  tags:
    - agents
    - javascript
    - web

- local: eu-ai-act-oss
  title: "AI Policy @🤗: Open ML Considerations in the EU AI Act"
  author: yjernite
  thumbnail: /blog/assets/eu_ai_act_oss/thumbnailEU.png
  date: July 24, 2023
  tags:
    - ethics

- local: stable-diffusion-xl-coreml
  title: "Stable Diffusion XL on Mac with Advanced Core ML Quantization"
  author: pcuenq
  thumbnail: /blog/assets/stable-diffusion-xl-coreml/thumbnail.png
  date: July 27, 2023
  tags:
    - coreml
    - stable-diffusion
    - stable-diffusion-xl
    - diffusers

- local: sd_distillation
  title: "Open-sourcing Knowledge Distillation Code and Weights of SD-Small and SD-Tiny"
  author: harishsegmind
  guest: true
  thumbnail: /blog/assets/distill_sd/thumbnail.png
  date: August 1, 2023
  tags:
    - stable-diffusion
    - research
    - diffusers

- local: 3d-assets
  title: "Practical 3D Asset Generation: A Step-by-Step Guide"
  author: dylanebert
  thumbnail: /blog/assets/124_ml-for-games/thumbnail-3d.jpg
  date: August 01, 2023
  tags:
    - community
    - guide
    - cv
    - diffusion
    - game-dev

- local: encrypted-llm
  title: "Towards Encrypted Large Language Models with FHE"
  author: RomanBredehoft
  guest: true
  thumbnail: /blog/assets/encrypted-llm/thumbnail.png
  date: August 02, 2023
  tags:
    - guide
    - privacy
    - research
    - FHE
    - llm

- local: huggy-lingo
  title: "Huggy Lingo: Using Machine Learning to Improve Language Metadata on the Hugging Face Hub"
  author: davanstrien
  thumbnail: /blog/assets/156_huggylingo/Huggy_Lingo.png
  date: August 2, 2023
  tags:
    - announcement
    - research

- local: run-musicgen-as-an-api
  title: "Deploy MusicGen in no time with Inference Endpoints"
  author: reach-vb
  thumbnail: /blog/assets/run-musicgen-as-an-api/thumbnail.png
  date: August 4, 2023
  tags:
    - audio
    - guide

- local: swift-coreml-llm
  title: "Releasing Swift Transformers: Run On-Device LLMs in Apple Devices"
  author: pcuenq
  thumbnail: /blog/assets/swift-coreml-llm/thumbnail.png
  date: August 8, 2023
  tags:
    - guide
    - coreml
    - llm
    - swift

- local: dpo-trl
  title: "Fine-tune Llama 2 with DPO"
  author: kashif
  thumbnail: /blog/assets/157_dpo_trl/dpo_thumbnail.png
  date: August 8, 2023
  tags:
    - rl
    - rlhf
    - nlp

- local: deploy-deepfloydif-using-bentoml
  title: "Deploying Hugging Face Models with BentoML: DeepFloyd IF in Action"
  author: Sherlockk
  guest: true
  thumbnail: /blog/assets/deploy-deepfloydif-using-bentoml/thumbnail.png
  date: August 9, 2023
  tags:
    - deployment
    - open-source-collab
    - bentoml
    - guide
    - diffusers

- local: optimizing-bark
  title: "Optimizing Bark using 🤗 Transformers"
  author: ylacombe
  thumbnail: /blog/assets/bark_optimization/thumbnail.png
  date: August 9, 2023
  tags:
    - text-to-speech
    - optimization
    - benchmark
    - bark

- local: aws-marketplace
  title: "Hugging Face Platform on the AWS Marketplace: Pay with your AWS Account"
  author: philschmid
  thumbnail: /blog/assets/158_aws_marketplace/thumbnail.jpg
  date: August 10, 2023
  tags:
    - guide
    - announcement
    - partnerships
    - aws

- local: idefics
  title: "Introducing IDEFICS: An Open Reproduction of State-of-the-art Visual Language Model"
  author: VictorSanh
  thumbnail: /blog/assets/idefics/thumbnail.png
  date: August 22, 2023
  tags:
    - research
    - nlp
    - cv

- local: safecoder
  title: "Introducing SafeCoder"
  author: jeffboudier
  thumbnail: /blog/assets/159_safecoder/thumbnail.jpg
  date: August 22, 2023
  tags:
    - announcement
    - partnerships
    - vmware
    - bigcode

- local: gptq-integration
  title: "Making LLMs lighter with AutoGPTQ and transformers"
  author: marcsun13
  thumbnail: /blog/assets/159_autogptq_transformers/thumbnail.jpg
  date: August 23, 2023
  tags:
    - llm
    - optimization
    - quantization

- local: password-git-deprecation
  title: "Deprecation of Git Authentication using password"
  author: Sylvestre
  thumbnail: /blog/assets/password-git-deprecation/thumbnail.png
  date: August 25, 2023
  tags:
    - announcement
    - security

- local: codellama
  title: "Code Llama: Llama 2 learns to code"
  author: philschmid
  thumbnail: /blog/assets/160_codellama/thumbnail.jpg
  date: August 25, 2023
  tags:
    - nlp
    - community
    - research
    - LLM

- local: audioldm2
  title: "AudioLDM 2, but faster ⚡️"
  author: sanchit-gandhi
  thumbnail: /blog/assets/161_audioldm2/thumbnail.png
  date: Aug 30, 2023
  tags:
    - guide
    - audio
    - diffusers
    - diffusion

- local: fetch-case-study
  title: "Fetch Cuts ML Processing Latency by 50% Using Amazon SageMaker & Hugging Face"
  author: Violette
  thumbnail: /blog/assets/78_ml_director_insights/fetch.png
  date: September 1, 2023
  tags:
    - case-studies

- local: falcon-180b
  title: "Spread Your Wings: Falcon 180B is here"
  author: philschmid
  thumbnail: /blog/assets/162_falcon_180b/thumbnail.jpg
  date: September 6, 2023
  tags:
    - nlp
    - community
    - research
    - LLM

- local: t2i-sdxl-adapters
  title: "Efficient Controllable Generation for SDXL with T2I-Adapters"
  author: Adapter
  guest: true
  thumbnail: /blog/assets/t2i-sdxl-adapters/thumbnail.png
  date: September 8, 2023
  tags:
    - guide
    - collaboration
    - diffusers
    - diffusion

- local: safecoder-vs-closed-source-code-assistants
  title: "SafeCoder vs. Closed-source Code Assistants"
  author: julsimon
  thumbnail: /blog/assets/safecoder-vs-closed-source-code-assistants/image.png
  date: September 11, 2023
  tags:
    - bigcode

- local: overview-quantization-transformers
  title: "Overview of natively supported quantization schemes in 🤗 Transformers"
  author: ybelkada
  thumbnail: /blog/assets/163_overview_quantization_transformers/thumbnail.jpg
  date: September 12, 2023
  tags:
    - llm
    - optimization
    - quantization
    - comparison
    - bitsandbytes
    - gptq

- local: ram-efficient-pytorch-fsdp
  title: "Fine-tuning Llama 2 70B using PyTorch FSDP"
  author: smangrul
  thumbnail: /blog/assets/160_fsdp_llama/thumbnail.jpg
  date: September 13, 2023
  tags:
    - llm
    - guide
    - nlp

- local: wuerstchen
  title: "Introducing Würstchen: Fast Diffusion for Image Generation"
  author: dome272
  thumbnail: /blog/assets/wuerstchen/thumbnail.jpg
  date: September 13, 2023
  tags:
    - diffusion
    - diffusers
    - text-to-image

- local: optimize-llm
  title: "Optimizing your LLM in production"
  author: patrickvonplaten
  thumbnail: /blog/assets/163_optimize_llm/optimize_llm.png
  date: Sep 15, 2023
  tags:
    - nlp
    - research
    - LLM

- local: object-detection-leaderboard
  title: "Object Detection Leaderboard"
  author: rafaelpadilla
  guest: true
  thumbnail: /blog/assets/object-detection-leaderboard/thumbnail.png
  date: September 18, 2023
  tags:
    - community
    - guide
    - cv
    - leaderboard
    - evaluation

- local: gaussian-splatting
  title: "Introduction to 3D Gaussian Splatting"
  author: dylanebert
  thumbnail: /blog/assets/124_ml-for-games/thumbnail-gaussian-splatting.png
  date: September 18, 2023
  tags:
    - community
    - guide
    - cv
    - game-dev

- local: rocketmoney-case-study
  title: "Rocket Money x Hugging Face: Scaling Volatile ML Models in Production"
  author: nicokuzak
  guest: true
  thumbnail: /blog/assets/78_ml_director_insights/rocketmoney.png
  date: September 19, 2023
  tags:
    - case-studies

- local: inference-pro
  title: "Inference for PROs"
  author: osanseviero
  thumbnail: /blog/assets/inference_pro/thumbnail.png
  date: September 22, 2023
  tags:
    - community
    - guide
    - inference
    - api
    - llm
    - stable-diffusion

- local: llama-sagemaker-benchmark
  title: "Llama 2 on Amazon SageMaker a Benchmark"
  author: philschmid
  thumbnail: /blog/assets/llama_sagemaker_benchmark/thumbnail.jpg
  date: September 26, 2023
  tags:
    - guide
    - inference
    - llm
    - aws

- local: Llama2-for-non-engineers
  title: "Non-engineers guide: Train a LLaMA 2 chatbot"
  author: 2legit2overfit
  thumbnail: /blog/assets/78_ml_director_insights/tuto.png
  date: September 28, 2023
  tags:
    - guide
    - community
    - nlp

- local: trl-ddpo
  title: "Finetune Stable Diffusion Models with DDPO via TRL"
  author: metric-space
  guest: true
  thumbnail: /blog/assets/166_trl_ddpo/thumbnail.png
  date: September 29, 2023
  tags:
    - guide
    - diffusers
    - rl
    - rlhf

- local: ethics-soc-5
  title: "Ethics and Society Newsletter #5: Hugging Face Goes To Washington and Other Summer 2023 Musings"
  author: meg
  thumbnail: /blog/assets/164_ethics-soc-5/thumbnail.png
  date: September 29, 2023
  tags:
    - ethics

- local: ai-comic-factory
  title: "Deploying the AI Comic Factory using the Inference API"
  author: jbilcke-hf
  thumbnail: /blog/assets/165_ai_comic_factory/thumbnail.jpg
  date: October 2, 2023
  tags:
    - guide
    - inference
    - api
    - llm
    - stable-diffusion

- local: chat-templates
  title: "Chat Templates: An End to the Silent Performance Killer"
  author: rocketknight1
  thumbnail: /blog/assets/chat-templates/thumbnail.png
  date: October 3, 2023
  tags:
    - LLM
    - nlp
    - community

- local: sdxl_jax
  title: "Accelerating Stable Diffusion XL Inference with JAX on Cloud TPU v5e"
  author: pcuenq
  thumbnail: /blog/assets/sdxl-jax/thumbnail.jpg
  date: October 3, 2023
  tags:
    - sdxl
    - jax
    - stable diffusion
    - guide
    - tpu
    - google

- local: ort-accelerating-hf-models
  title: "Accelerating over 130,000 Hugging Face models with ONNX Runtime"
  author: sschoenmeyer
  thumbnail: /blog/assets/ort_accelerating_hf_models/thumbnail.png
  date: October 4, 2023
  tags:
    - open-source-collab
    - onnxruntime
    - onnx
    - inference

- local: gradio-lite
  title: "Gradio-Lite: Serverless Gradio Running Entirely in Your Browser"
  author: abidlabs
  thumbnail: /blog/assets/167_gradio_lite/thumbnail.png
  date: October 19, 2023
  tags:
    - gradio
    - open-source
    - serverless

- local: simple_sdxl_optimizations
  title: "Exploring simple optimizations for SDXL"
  author: sayakpaul
  thumbnail: /blog/assets/simple_sdxl_optimizations/thumbnail.png
  date: October 24, 2023
  tags:
    - diffusers
    - guide
    - sdxl

- local: the_n_implementation_details_of_rlhf_with_ppo
  title: "The N Implementation Details of RLHF with PPO"
  author: vwxyzjn
  thumbnail: /blog/assets/167_the_n_implementation_details_of_rlhf_with_ppo/thumbnail.png
  date: October 24, 2023
  tags:
    - research
    - rl
    - rlhf

- local: inference-endpoints-embeddings
  title: "Deploy Embedding Models with Hugging Face Inference Endpoints"
  author: philschmid
  thumbnail: /blog/assets/168_inference_endpoints_embeddings/thumbnail.jpg
  date: October 24, 2023
  tags:
    - guide
    - llm
    - apps
    - inference

- local: scalable-data-inspection
  title: "Interactively explore your Huggingface dataset with one line of code"
  author: sps44
  thumbnail: /blog/assets/scalable-data-inspection/thumbnail.png
  date: October 25, 2023
  tags:
    - open-source-collab
    - visualization
    - data inspection

- local: personal-copilot
  title: "Personal Copilot: Train Your Own Coding Assistant"
  author: smangrul
  thumbnail: /blog/assets/170_personal_copilot/thumbnail.png
  date: October 27, 2023
  tags:
    - bigcode
    - llm
    - nlp
    - inference
    - guide

- local: regions
  title: "Introducing Storage Regions on the HF Hub"
  author: julien-c
  thumbnail: /blog/assets/172_regions/thumbnail.png
  date: November 3, 2023
  tags:
    - announcement
    - enterprise
    - hub

- local: Lora-for-sequence-classification-with-Roberta-Llama-Mistral
  title: "Comparing the Performance of LLMs: A Deep Dive into Roberta, Llama 2, and Mistral for Disaster Tweets Analysis with Lora"
  author: mehdiiraqui
  thumbnail: /blog/assets/Lora-for-sequence-classification-with-Roberta-Llama-Mistral/Thumbnail.png
  date: November 7, 2023
  tags:
    - nlp
    - guide
    - llm
    - peft

- local: prodigy-hf
  title: "Introducing Prodigy-HF: a direct integration with Hugging Face"
  author: koaning
  thumbnail: /blog/assets/171_prodigy_hf/thumbnail.png
  date: November 7, 2023
  tags:
    - community
    - nlp
    - datasets
    - guide

- local: inferentia-llama2
  title: "Make your llama generation time fly with AWS Inferentia2"
  author: dacorvo
  thumbnail: /blog/assets/inferentia-llama2/thumbnail.png
  date: November 7, 2023
  tags:
    - guide
    - text-generation
    - llama2
    - aws

- local: lcm_lora
  title: "SDXL in 4 steps with Latent Consistency LoRAs"
  author: pcuenq
  thumbnail: /blog/assets/lcm_sdxl/lcm_thumbnail.png
  date: November 9, 2023
  tags:
    - sdxl
    - lcm
    - stable diffusion
    - guide

- local: open-llm-leaderboard-drop
  title: "Open LLM Leaderboard: DROP deep dive"
  author: clefourrier
  thumbnail: /blog/assets/evaluating-mmlu-leaderboard/thumbnail.png
  date: December 1, 2023
  tags:
    - community
    - research
    - nlp
    - evaluation
    - open-llm-leaderboard
    - leaderboard

- local: lora-adapters-dynamic-loading
  title: "Goodbye cold boot - how we made LoRA inference 300% faster"
  author: raphael-gl
  thumbnail: /blog/assets/171_load_lora_adapters/thumbnail3.png
  date: December 5, 2023
  tags:
    - diffusers
    - lora
    - models
    - inference
    - stable-diffusion

- local: optimum-nvidia
  title: "Optimum-NVIDIA - Unlock blazingly fast LLM inference in just 1 line of code"
  author: laikh-nvidia
  thumbnail: /blog/assets/optimum_nvidia/hf_nvidia_banner.png
  date: December 5, 2023
  tags:
    - llm
    - nvidia
    - llama
    - inference
    - optimum

- local: setfit-absa
  title: "SetFitABSA: Few-Shot Aspect Based Sentiment Analysis using SetFit"
  author: ronenlap
  guest: true
  thumbnail: /blog/assets/setfit-absa/intel_hf_logo_2.png
  date: December 6, 2023
  tags:
    - research
    - nlp

- local: huggingface-and-optimum-amd
  title: "AMD + 🤗: Large Language Models Out-of-the-Box Acceleration with AMD GPU"
  author: huggingface-team
  thumbnail: /blog/assets/optimum_amd/amd_hf_logo_fixed.png
  date: December 5, 2023
  tags:
    - llm
    - amd
    - llama
    - inference
    - optimum
    - rocm
    - text-generation

- local: moe
  title: "Mixture of Experts Explained"
  author: osanseviero
  thumbnail: /blog/assets/moe/thumbnail.png
  date: December 11, 2023
  tags:
    - moe
    - nlp
    - llm
    - guide

- local: mixtral
  title: "Welcome Mixtral - a SOTA Mixture of Experts on Hugging Face"
  author: lewtun
  thumbnail: /blog/assets/mixtral/thumbnail.jpg
  date: December 11, 2023
  tags:
    - mixtral
    - moe
    - nlp
    - llm
    - transformers

- local: 2023-in-llms
  title: "2023, year of open LLMs"
  thumbnail: /blog/assets/cv_state/thumbnail.png
  author: clefourrier
  date: December 18, 2023
  tags:
    - research
    - nlp
    - llm
    - guide

- local: whisper-speculative-decoding
  title: "Speculative Decoding for 2x Faster Whisper Inference"
  author: sanchit-gandhi
  thumbnail: /blog/assets/whisper-speculative-decoding/thumbnail.png
  date: Dec 20, 2023
  tags:
    - guide
    - audio
    - transformers

- local: sdxl_lora_advanced_script
  title: "LoRA training scripts of the world, unite!"
  author: LinoyTsaban
  thumbnail: /blog/assets/dreambooth_lora_sdxl/thumbnail.png
  date: January 2, 2024
  tags:
    - guide
    - collaboration
    - diffusers
    - diffusion
    - lora
    - dreambooth
    - stable-diffusion
    - fine-tuning
    - community
    - sdxl

- local: amused
  title: "Welcome aMUSEd: Efficient Text-to-Image Generation"
  author: Isamu136
  guest: true
  thumbnail: /blog/assets/amused/thumbnail.png
  date: January 4, 2024
  tags:
    - guide
    - vision
    - research
    - diffusers

- local: unsloth-trl
  title: "Faster fine-tuning using TRL & Unsloth"
  author: danielhanchen
  guest: true
  thumbnail: /blog/assets/hf_unsloth/thumbnail.png
  date: Jan 10, 2024
  tags:
    - sft
    - optimization
    - llm
    - qlora

- local: leaderboard-vectara
  title: "A guide to setting up your own Hugging Face leaderboard: an end-to-end example with Vectara's hallucination leaderboard"
  author: ofermend
  guest: true
  thumbnail: /blog/assets/leaderboards-on-the-hub/thumbnail_vectara.png
  date: Jan 12, 2024
  tags:
    - leaderboard
    - guide
    - collaboration
    - community

- local: sdxl_ort_inference
  title: "Accelerating SD Turbo and SDXL Turbo Inference with ONNX Runtime and Olive"
  author: sschoenmeyer
  guest: true
  thumbnail: /blog/assets/optimum_onnxruntime-training/thumbnail.png
  date: Jan 15, 2024
  tags:
    - stable-diffusion
    - diffusion
    - onnxruntime
    - optimum
    - collaboration
    - community

- local: pref-tuning
  title: "Preference Tuning LLMs with Direct Preference Optimization Methods"
  author: kashif
  thumbnail: /blog/assets/pref-tuning/thumbnail.jpg
  date: Jan 18, 2024
  tags:
    - rl
    - rlhf
    - nlp
    - research

- local: patchtsmixer
  title: "PatchTSMixer in HuggingFace"
  author: ajati
  guest: true
  thumbnail: /blog/assets/patchtsmixer/thumbnail.jpeg
  date: January 19, 2024
  tags:
    - guide
    - research
    - time-series

- local: fine-tune-w2v2-bert
  title: "Fine-Tune W2V2-Bert for low-resource ASR with 🤗 Transformers"
  author: ylacombe
  thumbnail: /blog/assets/fine-tune-w2v2-bert/w2v_thumbnail.png
  date: January 19, 2024
  tags:
    - guide
    - audio
    - asr
    - low-resource

- local: open-source-llms-as-agents
  title: "Open-source LLMs as LangChain Agents"
  author: m-ric
  thumbnail: /blog/assets/open-source-llms-as-agents/thumbnail_open_source_agents.png
  date: January 24, 2024
  tags:
    - mixtral
    - zephyr
    - solar
    - llama2
    - nlp
    - llm
    - agents
    - langchain
    - benchmark

- local: gcp-partnership
  title: "Hugging Face and Google partner for open AI collaboration"
  author: jeffboudier
  thumbnail: /blog/assets/173_gcp-partnership/thumbnail.jpg
  date: January 25, 2024
  tags:
    - partnerships
    - gcp
    - hardware

- local: leaderboard-decodingtrust
  title: "An Introduction to AI Secure LLM Safety Leaderboard"
  author: danielz01
  guest: true
  thumbnail: /blog/assets/leaderboards-on-the-hub/thumbnail_decodingtrust.png
  date: January 26, 2024
  tags:
    - leaderboard
    - guide
    - collaboration
    - research

- local: leaderboard-hallucinations
  title: "The Hallucinations Leaderboard, an Open Effort to Measure Hallucinations in Large Language Models"
  author: pminervini
  guest: true
  thumbnail: /blog/assets/leaderboards-on-the-hub/thumbnail.png
  date: January 29, 2024
  tags:
    - leaderboard
    - guide
    - collaboration
    - research

- local: intel-starcoder-quantization
  title: "Accelerate StarCoder with 🤗 Optimum Intel on Xeon: Q8/Q4 and Speculative Decoding"
  author: ofirzaf
  guest: true
  thumbnail: /blog/assets/optimum_intel/intel_thumbnail.png
  date: Jan 30, 2024
  tags:
    - nlp
    - intel
    - quantization
    - optimum
    - collaboration
    - community

- local: leaderboard-patronus
  title: "Introducing the Enterprise Scenarios Leaderboard: a Leaderboard for Real World Use Cases"
  thumbnail: /blog/assets/leaderboards-on-the-hub/thumbnail_patronus.png
  author: sunitha98
  guest: true
  date: January 31, 2024
  tags:
    - leaderboard
    - guide
    - collaboration

- local: patchtst
  title: "Patch Time Series Transformer in Hugging Face"
  author: namctin
  guest: true
  thumbnail: /blog/assets/patchtst/thumbnail.png
  date: February 1, 2024
  tags:
    - guide
    - research
    - time-series

- local: text-generation-inference-on-inferentia2
  title: "Hugging Face Text Generation Inference available for AWS Inferentia2"
  author: philschmid
  thumbnail: /blog/assets/175_text_generation_inference_on_inferentia2/thumbnail.jpg
  date: Feb 1, 2024
  tags:
    - guide
    - partnerships
    - aws
    - llm

- local: constitutional_ai
  title: "Constitutional AI with Open LLMs"
  author: vwxyzjn
  thumbnail: /blog/assets/175_constitutional_ai/thumbnail.png
  date: February 1, 2024
  tags:
    - research
    - rl
    - rlhf
    - constitutional-ai

- local: leaderboard-nphardeval
  title: "NPHardEval Leaderboard: Unveiling the Reasoning Abilities of Large Language Models through Complexity Classes and Dynamic Updates"
  author: lizhouf
  guest: true
  thumbnail: /blog/assets/leaderboards-on-the-hub/thumbnail_nphardeval.png
  date: Feb 2, 2024
  tags:
    - leaderboard
    - guide
    - collaboration
    - research

- local: segmoe
  title: "SegMoE: Segmind Mixture of Diffusion Experts"
  author: Warlord-K
  guest: true
  thumbnail: /blog/assets/segmoe/thumbnail.png
  date: February 3, 2024
  tags:
    - text-to-image
    - stable-diffusion
    - moe
    - segmoe

- local: tgi-messages-api
  title: "From OpenAI to Open LLMs with Messages API"
  author: andrewrreed
  thumbnail: /blog/assets/tgi-messages-api/thumbnail.jpg
  date: Feb 8, 2024
  tags:
    - guide
    - llm
    - nlp
    - tgi

- local: amd_pervasive_developer_ai_contest
  title: "AMD Pervasive AI Developer Contest!"
  author: guruprasadmp
  guest: true
  thumbnail: /blog/assets/amd_pervasive_developer_ai_contest/amd_developer_general_abstract.jpg
  date: Feb 14, 2024
  tags:
    - partner
    - amd

- local: synthetic-data-save-costs
  title: "Synthetic data: save money, time and carbon with open source"
  author: MoritzLaurer
  thumbnail: /blog/assets/176_synthetic-data-save-costs/thumbnail.png
  date: Feb 16, 2024
  tags:
    - guide
    - llm
    - nlp
    - synthetic-data
    - mixtral
    - inference-endpoints
    - autotrain

- local: peft_merging
  title: "🤗 PEFT welcomes new merging methods"
  author: smangrul
  thumbnail: /blog/assets/peft_merging/thumbnail.png
  date: Feb 19, 2024
  tags:
    - guide
    - llm
    - nlp
    - cv
    - lora

- local: leaderboard-upstage
  title: "Introducing the Open Ko-LLM Leaderboard: Leading the Korean LLM Evaluation Ecosystem"
  author: Chanjun
  guest: true
  thumbnail: /blog/assets/leaderboards-on-the-hub/thumbnail_upstage.png
  date: Feb 20, 2024
  tags:
    - leaderboard
    - guide
    - collaboration

- local: gemma
  title: "Welcome Gemma - Google's new open LLM"
  author: philschmid
  thumbnail: /blog/assets/gemma/thumbnail.jpg
  date: Feb 21, 2024
  tags:
    - nlp
    - community
    - research
    - LLM
    - gcp

- local: fetch-eap-case-study
  title: "Fetch Consolidates AI Tools and Saves 30% Development Time with Hugging Face on AWS"
  author: Violette
  thumbnail: /blog/assets/78_ml_director_insights/fetch2.png
  date: Feb 23, 2023
  tags:
    - case-studies

- local: matryoshka
  title: "🪆 Introduction to Matryoshka Embedding Models"
  author: tomaarsen
  thumbnail: /blog/assets/matryoshka/thumbnail.png
  date: Feb 23, 2024
  tags:
    - nlp
    - community
    - guide

- local: leaderboard-haizelab
  title: "Introducing the Red-Teaming Resistance Leaderboard"
  author: steve-sli
  guest: true
  thumbnail: /blog/assets/leaderboards-on-the-hub/thumbnail_haizelab.png
  date: Feb 23, 2024
  tags:
    - leaderboard
    - guide
    - collaboration

- local: gemma-peft
  title: "Fine-Tuning Gemma Models in Hugging Face"
  author: svaibhav
  guest: true
  thumbnail: /blog/assets/gemma-peft/thumbnail.png
  date: Feb 23, 2024
  tags:
    - nlp
    - community
    - research
    - LLM
    - gcp
    - peft

- local: watermarking
  title: "AI Watermarking 101: Tools and Techniques"
  author: sasha
  thumbnail: /blog/assets/watermarking/thumbnail.png
  date: Feb 26, 2024
  tags:
    - ethics
    - research
    - nlp
    - guide

- local: arena-tts
  title: "TTS Arena: Benchmarking Text-to-Speech Models in the Wild"
  thumbnail: /blog/assets/arenas-on-the-hub/thumbnail.png
  author: mrfakename
  guest: true
  date: Feb 27, 2024
  tags:
    - leaderboard
    - arena
    - collaboration

- local: starcoder2
  title: "StarCoder2 and The Stack v2"
  author: lvwerra
  thumbnail: /blog/assets/177_starcoder2/sc2-banner.png
  date: Feb 28, 2024
  tags:
    - nlp
    - community
    - research
    - LLM

- local: textgen-pipe-gaudi
  title: "Text-Generation Pipeline on Intel® Gaudi® 2 AI Accelerator"
  author: siddjags
  guest: true
  thumbnail: /blog/assets/textgen-pipe-gaudi/thumbnail.png
  date: Feb 29, 2024
  tags:
    - habana
    - partnerships
    - hardware
    - nlp
    - llm
    - inference

- local: community-datasets
  title: "Data is better together"
  author: davanstrien
  guest: true
  thumbnail: /blog/assets/community-datasets/thumbnail.png
  date: Mar 4, 2024
  tags:
    - community
    - data
    - collaboration
    - announcement

- local: leaderboard-contextual
  title: "Introducing ConTextual: How well can your Multimodal model jointly reason over text and image in text-rich scenes?"
  author: rohan598
  guest: true
  thumbnail: /blog/assets/leaderboards-on-the-hub/thumbnail_contextual.png
  date: Mar 5, 2024
  tags:
    - leaderboard
    - collaboration
    - research

- local: websight
  title: "Unlocking the conversion of Web Screenshots into HTML Code with the WebSight Dataset"
  author: HugoLaurencon
  thumbnail: /blog/assets/websight/thumbnail.png
  date: Mar 15, 2024
  tags:
    - nlp
    - cv
    - data
    - research

- local: intel-fast-embedding
  title: "CPU Optimized Embeddings with 🤗 Optimum Intel and fastRAG"
  author: peterizsak
  guest: true
  thumbnail: /blog/assets/optimum_intel/intel_thumbnail.png
  date: Mar 15, 2024
  tags:
    - nlp
    - intel
    - quantization
    - optimum
    - collaboration
    - community

- local: quanto-introduction
  title: "quanto: a pytorch quantization toolkit"
  author: dacorvo
  thumbnail: /blog/assets/169_quanto_intro/thumbnail.png
  date: March 18, 2024
  tags:
    - guide
    - quantization
    - transformers
    - diffusers

- local: train-dgx-cloud
  title: "Easily Train Models with H100 GPUs on NVIDIA DGX Cloud"
  author: philschmid
  thumbnail: /blog/assets/train-dgx-cloud/thumbnail.jpg
  date: March 18, 2024
  tags:
    - partnerships
    - hardware
    - nvidia
    - llm
    - training

- local: galore
  title: "GaLore: Advancing Large Model Training on Consumer-grade Hardware"
  author: Titus-von-Koeller
  thumbnail: /blog/assets/galore_introduction/thumbnail.png
  date: March 20, 2024
  tags:
    - galore
    - peft
    - llm
    - training

- local: cosmopedia
  title: "Cosmopedia: how to create large-scale synthetic data for pre-training Large Language Models"
  author: loubnabnl
  thumbnail: /blog/assets/cosmopedia/thumbnail.png
  date: March 20, 2024
  tags:
    - guide
    - nlp
    - synthetic-data
    - llm
    - community

- local: phi2-intel-meteor-lake
  title: "A Chatbot on your Laptop: Phi-2 on Intel Meteor Lake"
  author: juliensimon
  thumbnail: /blog/assets/phi2-intel-meteor-lake/02.jpg
  date: March 20, 2024
  tags:
    - partnerships
    - intel
    - llm

- local: arena-lighthouz
  title: "Introducing the Chatbot Guardrails Arena"
  thumbnail: /blog/assets/arenas-on-the-hub/thumbnail_lighthouz.png
  author: sonalipnaik
  guest: true
  date: Mar 21, 2024
  tags:
    - leaderboard
    - arena
    - collaboration

- local: embedding-quantization
  title: "Binary and Scalar Embedding Quantization for Significantly Faster & Cheaper Retrieval"
  author: aamirshakir
  guest: true
  thumbnail: /blog/assets/embedding-quantization/thumbnail.png
  date: Mar 22, 2024
  tags:
    - nlp
    - community
    - guide
    - collaboration
    - research

- local: noob_intro_transformers
  title: "Total noob’s intro to Hugging Face Transformers"
  author: 2legit2overfit
  thumbnail: /blog/assets/78_ml_director_insights/guide.png
  date: March 22, 2024
  tags:
    - guide
    - community

- local: pollen-vision
  title: "Pollen-Vision: Unified interface for Zero-Shot vision models in robotics"
  author: apirrone
  guest: true
  thumbnail: /blog/assets/pollen-vision/thumbnail.jpg
  date: March 25, 2024
  tags:
    - robotics
    - vision
    - object-detection

- local: cloudflare-workers-ai
  title: "Bringing serverless GPU inference to Hugging Face users"
  author: philschmid
  thumbnail: /blog/assets/cloudflare-workers-ai/thumbnail.jpg
  date: April 2, 2024
  tags:
    - partnerships
    - cloudflare
    - llm
    - inference

- local: policy-blog
  title: "Public Policy at Hugging Face"
  author: irenesolaiman
  thumbnail: /blog/assets/policy_docs/policy_blog_thumbnail.png
  date: April 8, 2024
  tags:
    - ethics

- local: setfit-optimum-intel
  title: "Blazing Fast SetFit Inference with 🤗 Optimum Intel on Xeon"
  author: danielkorat
  guest: true
  thumbnail: /blog/assets/optimum_intel/intel_thumbnail.png
  date: April 3, 2024
  tags:
    - nlp
    - intel
    - quantization
    - optimum
    - collaboration
    - community
    - open-source-collab

- local: duckdb-nsql-7b
  title: "Text2SQL using Hugging Face Dataset Viewer API and Motherduck DuckDB-NSQL-7B"
  author: asoria
  thumbnail: /blog/assets/duckdb-nsql-7b/thumbnail.png
  date: April 4, 2024
  tags:
    - guide
    - text2sql
    - datasets
    - llm

- local: hugging-face-wiz-security-blog
  title: "Hugging Face partners with Wiz Research to Improve AI Security"
  author: JJoe206
  thumbnail: /blog/assets/wiz_security/security.png
  date: April 4, 2024
  tags:
    - security

- local: codegemma
  title: "CodeGemma - an official Google release for code LLMs"
  author: pcuenq
  thumbnail: /blog/assets/codegemma/thumbnail_b.png
  date: April 9, 2024
  tags:
    - nlp
    - community
    - research
    - LLM
    - gcp

- local: google-cloud-model-garden
  title: "Making thousands of open LLMs bloom in the Vertex AI Model Garden"
  author: philschmid
  thumbnail: /blog/assets/173_gcp-partnership/thumbnail.jpg
  date: April 10, 2024
  tags:
    - partnerships
    - gcp
    - hardware

- local: vlms
  title: "Vision Language Models Explained"
  author: merve
  thumbnail: /blog/assets/vlms_explained/thumbnail.png
  date: April 11, 2024
  tags:
    - vision
    - vlm
    - multimodal
    - guide
    - trl

- local: idefics2
  title: "Introducing Idefics2: A Powerful 8B Vision-Language Model for the community"
  author: Leyo
  thumbnail: /blog/assets/idefics/thumbnail.png
  date: April 15, 2024
  tags:
    - research
    - nlp
    - cv
    - vlm
    - multimodal

- local: ryght-case-study
  title: "Ryght’s Journey to Empower Healthcare and Life Sciences with Expert Support from Hugging Face"
  author: andrewrreed
  thumbnail: /blog/assets/ryght-case-study/thumbnail.png
  date: April 16, 2024
  tags:
    - case-studies

- local: fhe-endpoints
  title: "Running Privacy-Preserving Inference on Hugging Face Endpoints"
  author: binoua
  guest: true
  thumbnail: /blog/assets/fhe-endpoints/thumbnail.png
  date: April 16, 2024
  tags:
    - guide
    - privacy
    - research
    - FHE

- local: leaderboard-livecodebench
  title: "Introducing the LiveCodeBench Leaderboard - Holistic and Contamination-Free Evaluation of Code LLMs"
  author: StringChaos
  guest: true
  thumbnail: /blog/assets/leaderboards-on-the-hub/thumbnail.png
  date: Apr 16, 2024
  tags:
    - leaderboard
    - research
    - collaboration
    - community

- local: gradio-reload
  title: "AI Apps in a Flash with Gradio's Reload Mode"
  author: freddyaboulton
  thumbnail: /blog/assets/gradio-reload/thumbnail_compressed.png
  date: April 16, 2024
  tags:
    - gradio
    - open-source
    - guide
    - demo

- local: leaderboard-medicalllm
  title: "The Open Medical-LLM Leaderboard: Benchmarking Large Language Models in Healthcare"
  author: aaditya
  guest: true
  thumbnail: /blog/assets/leaderboards-on-the-hub/thumbnail_medicalllm.png
  date: Apr 19, 2024
  tags:
    - leaderboard
    - collaboration
    - research

- local: llama3
  title: "Welcome Llama 3 - Meta's new open LLM"
  author: philschmid
  thumbnail: /blog/assets/llama3/thumbnail.jpg
  date: April 18, 2024
  tags:
    - nlp
    - community
    - research
    - LLM

- local: jat
  title: "Jack of All Trades, Master of Some, a Multi-Purpose Transformer Agent"
  author: qgallouedec
  thumbnail: /blog/assets/jat/thumbnail.png
  date: April 22, 2024
  tags:
    - imitation
    - rl
    - transformers
    - generalist

- local: leaderboard-cot
  title: "Introducing the Open Chain of Thought Leaderboard"
  author: ggbetz
  guest: true
  org: logikon
  thumbnail: /blog/assets/leaderboards-on-the-hub/thumbnail_cot.png
  date: Apr 23, 2024
  tags:
    - leaderboard
    - research
    - collaboration
    - community

- local: sc2-instruct
  title: "StarCoder2-Instruct: Fully Transparent and Permissive Self-Alignment for Code Generation"
  thumbnail: /blog/assets/sc2-instruct/sc2-instruct-banner.png
  author: yuxiang630
  guest: true
  date: Apr 29, 2024
  tags:
    - nlp
    - community
    - research
    - LLM

- local: evaluation-structured-outputs
  title: "Improving Prompt Consistency with Structured Generations"
  author: willkurt
  guest: true
  thumbnail: /blog/assets/evaluating-mmlu-leaderboard/thumbnail.png
  date: Apr 30, 2024
  tags:
    - evaluation
    - collaboration
    - research
    - leaderboard

- local: asr-diarization
  title: "Powerful ASR + diarization + speculative decoding with Hugging Face Inference Endpoints"
  author: sergeipetrov
  thumbnail: /blog/assets/asr-diarization/thumbnail.png
  date: May 1, 2024
  tags:
    - audio
    - asr
    - inference

- local: leaderboard-artificial-analysis
  title: "Bringing the Artificial Analysis LLM Performance Leaderboard to Hugging Face"
  thumbnail: /blog/assets/leaderboards-on-the-hub/thumbnail_artificialanalysis.png
  author: mhillsmith
  guest: true
  date: May 3, 2024
  tags:
    - leaderboard
    - research
    - collaboration
    - community

- local: leaderboard-hebrew
  title: "Introducing the Open Leaderboard for Hebrew LLMs!"
  thumbnail: /blog/assets/leaderboards-on-the-hub/thumbnail_hebrew.png
  author: Shaltiel
  guest: true
  date: May 05, 2024
  tags:
    - nlp
    - research
    - leaderboard
    - LLM

- local: cost-efficient-rag-applications-with-intel
  title: "Building Cost-Efficient Enterprise RAG applications with Intel Gaudi 2 and Intel Xeon"
  author: juliensimon
  thumbnail: /blog/assets/cost_efficient_rag_applications_with_intel/main.jpg
  date: May 9, 2024
  tags:
    - partnerships
    - intel
    - llm

- local: enterprise-hub-aws-marketplace
  title: "Subscribe to Enterprise Hub with your AWS Account"
  author: jeffboudier
  thumbnail: /blog/assets/158_aws_marketplace/thumbnail.jpg
  date: May 9, 2024
  tags:
    - guide
    - announcement
    - partnerships
    - aws

- local: agents
  title: "License to Call: Introducing Transformers Agents 2.0"
  thumbnail: /blog/assets/agents/thumbnail.png
  author: m-ric
  date: May 13, 2024
  tags:
    - nlp
    - LLM
    - agents
    - smolagents
    - transformers
    - gpt
    - mixtral
    - llama3
    - langchain
    - benchmark

- local: leaderboard-arabic
  title: "Introducing the Open Arabic LLM Leaderboard"
  thumbnail: /blog/assets/leaderboards-on-the-hub/thumbnail_arabic.png
  author: alielfilali01
  guest: true
  date: May 14, 2024
  tags:
    - nlp
    - research
    - leaderboard
    - LLM

- local: langchain
  title: "Hugging Face x LangChain : A new partner package in LangChain"
  author: jofthomas
  thumbnail: /blog/assets/langchain_huggingface/thumbnail.png
  date: May 14, 2024
  tags:
    - collaboration
    - community
    - nlp
    - llm

- local: paligemma
  title: "PaliGemma – Google's Cutting-Edge Open Vision Language Model"
  thumbnail: /blog/assets/paligemma/Paligemma.png
  author: merve
  date: May 14, 2024
  tags:
    - multimodal
    - LLM
    - vision

- local: microsoft-collaboration
  title: "From cloud to developers: Hugging Face and Microsoft Deepen Collaboration"
  thumbnail: /blog/assets/microsoft-collaboration/thumbnail.jpg
  author: jeffboudier
  date: May 21, 2024
  tags:
    - cloud
    - azure
    - partnership

- local: huggingface-amd-mi300
  title: "Hugging Face on AMD Instinct MI300 GPU"
  thumbnail: /blog/assets/optimum_amd/amd_hf_logo_fixed.png
  author: mfuntowicz
  date: May 21, 2024
  tags:
    - llm
    - amd
    - llama
    - inference
    - optimum
    - rocm
    - text-generation

- local: dell-enterprise-hub
  title: "Build AI on premise with Dell Enterprise Hub"
  thumbnail: /blog/assets/dell-enterprise-hub/thumbnail.jpg
  author: jeffboudier
  date: May 21, 2024
  tags:
    - announcement
    - enterprise
    - hub
    - dell
    - partnerships

- local: spaces-dev-mode
  title: "Introducing Spaces Dev Mode for a seamless developer experience"
  thumbnail: /blog/assets/spaces-dev-mode/thumbnail.png
  author: pagezyhf
  date: May 21, 2024
  tags:
    - spaces
    - azure
    - partnership

- local: inferentia-inference-endpoints
  title: "Deploy models on AWS Inferentia2 from Hugging Face"
  thumbnail: /blog/assets/inferentia-inference-endpoints/thumbnail.jpg
  author: philschmid
  date: May 22, 2024
  tags:
    - cloud
    - aws
    - partnership
    - optimum

- local: kv-cache-quantization
  title: "Unlocking Longer Generation with Key-Value Cache Quantization"
  thumbnail: /blog/assets/kv_cache_quantization/thumbnail.png
  author: RaushanTurganbay
  date: May 16, 2024
  tags:
    - generation
    - LLM
    - quantization

- local: leaderboard-llamaguard
  title: "CyberSecEval 2 - A Comprehensive Evaluation Framework for Cybersecurity Risks and Capabilities of Large Language Models"
  thumbnail: /blog/assets/leaderboards-on-the-hub/thumbnail_llamaguard.png
  author: r34p3r1321
  guest: true
  date: May 24, 2024
  tags:
    - nlp
    - research
    - leaderboard
    - LLM

- local: falcon2-11b
  title: "Falcon 2: An 11B parameter pretrained language model and VLM, trained on over 5000B tokens tokens and 11 languages"
  author: Quent-01
  guest: true
  thumbnail: /blog/assets/179_falcon2-11b/thumbnail.jpg
  date: May 24, 2024
  tags:
    - nlp
    - community
    - research
    - LLM
    - multimodal
    - vision
    - open-source

- local: train-sentence-transformers
  title: "Training and Finetuning Embedding Models with Sentence Transformers v3"
  author: tomaarsen
  thumbnail: /blog/assets/train-sentence-transformers/st-hf-thumbnail.png
  date: May 28, 2024
  tags:
    - nlp
    - guide
    - community
    - open-source

- local: tgi-benchmarking
  title: "Benchmarking Text Generation Inference"
  thumbnail: /blog/assets/tgi-benchmarking/tgi-benchmarking-thumbnail.png
  author: derek-thomas
  date: May 29, 2024
  tags:
    - LLM
    - NLP
    - guide
    - tgi

- local: space-secrets-disclosure
  title: "Space secrets security update"
  thumbnail: /blog/assets/space-secrets-security-update/space-secrets-security-update.png
  author: huggingface
  date: May 31, 2024
  tags:
    - security

- local: assisted-generation-support-gaudi
  title: "Faster assisted generation support for Intel Gaudi"
  author: haimbarad
  thumbnail: /blog/assets/assisted-generation-support-gaudi/thumbnail.png
  date: June 4, 2024
  tags:
    - partnerships
    - intel
    - hardware

- local: npc-gigax-cubzh
  title: "Introducing NPC-Playground, a 3D playground to interact with LLM-powered NPCs"
  thumbnail: /blog/assets/181_npc-gigax-cubzh/thumbnail.png
  author: ThomasSimonini
  date: June 5, 2024
  tags:
    - game-dev

- local: leaderboard-artificial-analysis2
  title: "Launching the Artificial Analysis Text to Image Leaderboard & Arena"
  thumbnail: /blog/assets/leaderboards-on-the-hub/thumbnail_artificialanalysis.png
  author: mhillsmith
  guest: true
  date: Jun 6, 2024
  tags:
    - leaderboard
    - research
    - collaboration
    - community

- local: sagemaker-huggingface-embedding
  title: "Introducing the Hugging Face Embedding Container for Amazon SageMaker"
  thumbnail: /blog/assets/sagemaker-huggingface-embedding/thumbnail.jpg
  author: philschmid
  date: Jun 7, 2024
  tags:
    - cloud
    - aws
    - partnership
    - guide

- local: transformers-docs-redesign
  title: "Making sense of this mess"
  thumbnail: /blog/assets/transformers-docs-redesign/thumbnail.png
  author: stevhliu
  date: June 7, 2024
  tags:
    - community
    - open-source

- local: putting_rl_back_in_rlhf_with_rloo
  title: "Putting RL back in RLHF"
  thumbnail: /blog/assets/putting_rl_back_in_rlhf_with_rloo/thumbnail.png
  author: vwxyzjn
  date: June 12, 2024
  tags:
    - research
    - rl
    - rlhf

- local: sd3
  title: "🧨 Diffusers welcomes Stable Diffusion 3"
  author: diffusers
  thumbnail: /blog/assets/sd3/thumbnail.png
  date: June 12, 2024
  tags:
    - diffusers
    - guide
    - sd3

- local: deepspeed-to-fsdp-and-back
  title: "From DeepSpeed to FSDP and Back Again with Hugging Face Accelerate"
  thumbnail: /blog/assets/deepspeed-to-fsdp-and-back/thumbnail.png
  author: muellerzr
  date: June 13, 2024
  tags:
    - open-source
    - guide
    - research
    - collaboration

- local: leaderboard-bigcodebench
  title: "BigCodeBench: Benchmarking Large Language Models on Solving Practical and Challenging Programming Tasks"
  thumbnail: /blog/assets/leaderboards-on-the-hub/thumbnail_bigcode.png
  author: terryyz
  guest: true
  date: Jun 18, 2024
  tags:
    - leaderboard
    - research
    - collaboration
    - community

- local: prezi-case-study
  title: "Going multimodal: How Prezi is leveraging the Hub and the Expert Support Program to accelerate their ML roadmap"
  author: Violette
  thumbnail: /blog/assets/70_sempre_health/thumbnailprezi.jpg
  date: June 19, 2024
  tags:
    - case-studies

- local: dibt
  title: "Data Is Better Together: A Look Back and Forward"
  thumbnail: /blog/assets/dibt/thumbnail.png
  author: sdiazlor
  date: Jun 20, 2024
  tags:
    - collaboration
    - community
    - open-source

- local: ethics-soc-6
  title: "Ethics and Society Newsletter #6: Building Better AI: The Importance of Data Quality"
  thumbnail: /blog/assets/182_ethics-soc-6/thumbnail.png
  date: June 24, 2024
  tags:
    - ethics
  author: evijit

- local: finetune-florence2
  title: "Fine-tuning Florence-2 - Microsoft's Cutting-edge Vision Language Models"
  thumbnail: /blog/assets/182_finetune-florence/thumbnail.png
  author: andito
  date: Jun 24, 2024
  tags:
    - collaboration
    - community
    - open-source
    - research

- local: xlscout-case-study
  title: "XLSCOUT Unveils ParaEmbed 2.0: a Powerful Embedding Model Tailored for Patents and IP with Expert Support from Hugging Face"
  author: andrewrreed
  thumbnail: /blog/assets/xlscout-case-study/thumbnail.png
  date: June 25, 2024
  tags:
    - case-studies

- local: gemma2
  title: "Welcome Gemma 2 - Google's new open LLM"
  author: philschmid
  thumbnail: /blog/assets/gemma2/thumbnail.jpg
  date: June 27, 2024
  tags:
    - nlp
    - community
    - research
    - LLM
    - gcp

- local: beating-gaia
  title: "Our Transformers Code Agent beats the GAIA benchmark!"
  author: m-ric
  thumbnail: /blog/assets/beating-gaia/thumbnail.jpeg
  date: July 1, 2024
  tags:
    - agents
    - smolagents
    - nlp
    - community
    - research
    - leaderboard

- local: intel-protein-language-model-protst
  title: "Accelerating Protein Language Model ProtST on Intel Gaudi 2"
  author: juliensimon
  thumbnail: /blog/assets/intel-protein-language-model-protst/01.jpeg
  date: July 3, 2024
  tags:
    - partnerships
    - intel
    - llm

- local: datasets-filters
  title: "Announcing New Dataset Search Features"
  author: lhoestq
  thumbnail: /blog/assets/datasets-filters/thumbnail.png
  date: Jul 8, 2024
  tags:
    - datasets

- local: sovereign-data-solution-case-study
  title: "Banque des Territoires (CDC Group) x Polyconseil x Hugging Face: Enhancing a Major French Environmental Program with a Sovereign Data Solution"
  author: florentgbelidji
  thumbnail: /blog/assets/78_ml_director_insights/cdc_poly_hf.png
  date: July 9, 2024
  tags:
    - case-studies

- local: tpu-inference-endpoints-spaces
  title: "Google Cloud TPUs made available to Hugging Face users"
  thumbnail: /blog/assets/tpu-inference-endpoints-spaces/thumbnail.png
  author: pagezyhf
  date: July 9, 2024
  tags:
    - partnerships
    - gcp
    - spaces
    - inference
    - hardware

- local: dpo_vlm
  title: "Preference Optimization for Vision Language Models"
  author: qgallouedec
  thumbnail: /blog/assets/dpo_vlm/thumbnail.png
  date: July 10, 2024
  tags:
    - vlm
    - multimodal
    - trl
    - rlhf
    - dpo

- local: presidio-pii-detection
  title: "Experimenting with Automatic PII Detection on the Hub using Presidio"
  author: lhoestq
  thumbnail: /blog/assets/presidio-pii-detection/thumbnail.png
  date: Jul 10, 2024
  tags:
    - datasets
    - pii

- local: keras-hub-integration
  title: "Announcing New Hugging Face and KerasHub integration"
  thumbnail: /blog/assets/keras-nlp-integration/thumbnail.png
  author: ariG23498
  date: Jul 10, 2024
  tags:
    - open-source-collab
    - nlp

- local: winning-aimo-progress-prize
  title: "How NuminaMath Won the 1st AIMO Progress Prize"
  author: yfleureau
  thumbnail: /blog/assets/winning-aimo-progress-prize/thumbnail.png
  date: July 11, 2024
  tags:
    - ai4math
    - nlp
    - community
    - research
    - leaderboard
    - open-science-collab

- local: argilla-chatbot
  title: "How we leveraged distilabel to create an Argilla 2.0 Chatbot"
  thumbnail: /blog/assets/argilla-chatbot/thumbnail.png
  author: plaguss
  date: Jul 16, 2024
  tags:
    - nlp
    - guide
    - open-source
    - spaces
    - apps

- local: smollm
  title: "SmolLM - blazingly fast and remarkably powerful"
  author: loubnabnl
  thumbnail: /blog/assets/smollm/banner.png
  date: July 16, 2024
  tags:
    - llm
    - nlp
    - synthetic-data
    - research
    - datasets
    - community

- local: multi-lora-serving
  title: "TGI Multi-LoRA: Deploy Once, Serve 30 Models"
  author: derek-thomas
  thumbnail: /blog/assets/multi-lora-serving/thumbnail.png
  date: Jul 18, 2024
  tags:
    - nlp
    - tgi
    - LLM
    - lora
    - peft
    - open-source
    - guide

- local: docmatix
  title: "Docmatix - a huge dataset for Document Visual Question Answering"
  thumbnail: /blog/assets/183_docmatix/thumbnail_new.png
  author: andito
  date: Jul 18, 2024
  tags:
    - community
    - datasets
    - synthetic-data
    - open-source
    - cv
    - vlm
    - announcement
    - research

- local: mistral-coreml
  title: "WWDC 24: Running Mistral 7B with Core ML"
  thumbnail: /blog/assets/mistral-coreml/thumbnail.png
  author: FL33TW00D-HF
  date: Jul 22, 2024
  tags:
    - coreml
    - guide
    - llm
    - swift
    - wwdc

- local: llama31
  title: "Llama 3.1 - 405B, 70B & 8B with multilinguality and long context"
  author: philschmid
  thumbnail: /blog/assets/llama31/thumbnail.jpg
  date: July 23, 2024
  tags:
    - nlp
    - community
    - research
    - LLM

- local: zero-shot-vqa-docmatix
  title: "LAVE: Zero-shot VQA Evaluation on Docmatix with LLMs - Do We Still Need Fine-Tuning?"
  author: danaaubakirova
  thumbnail: /blog/assets/184_zero_shot_docmatix/thumb.001.jpeg
  date: Jul 25, 2024
  tags:
    - community
    - evaluation
    - synthetic-data
    - vqa
    - vlm
    - zero-shot
    - research

- local: inference-dgx-cloud
  title: "Serverless Inference with Hugging Face and NVIDIA NIMs"
  author: philschmid
  thumbnail: /blog/assets/train-dgx-cloud/thumbnail.jpg
  date: July 29, 2024
  tags:
    - partnerships
    - hardware
    - nvidia
    - llm
    - inference

- local: quanto-diffusers
  title: "Memory-efficient Diffusion Transformers with Quanto and Diffusers"
  author: sayakpaul
  thumbnail: /blog/assets/quanto-diffusers/thumbnail.png
  date: July 30, 2024
  tags:
    - diffusers
    - guide
    - diffusion-transformers

- local: gemma-july-update
  title: "Google releases Gemma 2 2B, ShieldGemma and Gemma Scope"
  author: Xenova
  thumbnail: /blog/assets/gemma-july-update/thumbnail.jpg
  date: July 31, 2024
  tags:
    - nlp
    - community
    - research
    - LLM
    - gcp

- local: doc_aug_hf_alb
  title: "Introducing TextImage Augmentation for Document Images"
  author: danaaubakirova
  thumbnail: /blog/assets/185_albumentations/thumbnail.png
  date: Aug 6, 2024
  tags:
    - document ai
    - data augmentation
    - synthetic-data
    - albumentations
    - research

- local: 2024-security-features
  title: 2024 Security Feature Highlights
  author: jack-kumar
  thumbnail: /blog/assets/2024-security-features/thumbnail.png
  date: August 6, 2024
  tags:
    - security
    - enterprise

- local: xethub-joins-hf
  title: "XetHub is joining Hugging Face!"
  author: julien-c
  thumbnail: /blog/assets/xethub-joins-hf/thumbnail.png
  date: August 8, 2024
  tags:
    - announcement
    - enterprise
    - hub

- local: unified-tool-use
  title: "Tool Use, Unified"
  author: rocketknight1
  thumbnail: /blog/assets/unified-tool-use/thumbnail.png
  date: August 12, 2024
  tags:
    - LLM
    - nlp
    - community

- local: falconmamba
  title: "Welcome FalconMamba: The first strong attention-free 7B model "
  guest: true
  author: JingweiZuo
  thumbnail: /blog/assets/falconmamba/thumbnail.png
  date: August 12, 2024
  tags:
    - nlp
    - community
    - research
    - LLM
    - Mamba

- local: introduction-to-ggml
  title: "Introduction to ggml"
  author: ngxson
  thumbnail: /blog/assets/introduction-to-ggml/cover.jpg
  date: August 13, 2024
  tags:
    - guide
    - community
    - ggml

- local: infini-attention
  title: "A failed experiment: Infini-Attention, and why we should keep trying?"
  author: neuralink
  thumbnail: /blog/assets/185_infini_attention/infini_attention_thumbnail.png
  date: August 14, 2024
  tags:
    - long-context
    - infini-attention
    - memory-compression

- local: llama31-on-vertex-ai
  title: "Deploy Meta Llama 3.1 405B on Google Cloud Vertex AI"
  author: alvarobartt
  thumbnail: /blog/assets/llama31-on-vertex-ai/thumbnail.png
  date: August 19, 2024
  tags:
    - nlp
    - partnerships
    - gcp
    - vertex

- local: packing-with-FA2
  title: "Improving Hugging Face Training Efficiency Through Packing with Flash Attention"
  author: lwtr
  thumbnail: /blog/assets/packing-with-FA2/thumbnail.png
  date: August 21, 2024
  tags:
    - padding
    - packing
    - Flash Attention 2

- local: unsung-heroes
  title: "The 5 Most Under-Rated Tools on Hugging Face"
  author: derek-thomas
  thumbnail: /blog/assets/unsung-heroes/new-thumbnail.png
  date: August 22, 2024
  tags:
    - hub
    - api
    - apps
    - datasets
    - enterprise
    - nlp
    - visualization
    - nomic
    - atlas
    - guide

- local: video-encoding
  title: "Scaling robotics datasets with video encoding"
  author: aliberts
  thumbnail: /blog/assets/video-encoding/thumbnail.png
  date: August 27, 2024
  tags:
    - video
    - datasets
    - robotics

- local: trufflesecurity-partnership
  title: "Hugging Face partners with TruffleHog to Scan for Secrets"
  author: mcpotato
  thumbnail: /blog/assets/trufflesecurity-partnership/thumbnail.png
  date: September 4, 2024
  tags:
    - hub
    - partnerships
    - security

- local: accelerate-v1
  title: "Accelerate 1.0.0"
  author: muellerzr
  thumbnail: /blog/assets/186_accelerate_v1/accelerate_v1_thumbnail.png
  date: September 13, 2024
  tags:
    - guide

- local: community-tools
  title: "Introducing Community Tools on HuggingChat"
  author: nsarrazin
  thumbnail: /blog/assets/community-tools/thumbnail.png
  date: September 16, 2024
  tags:
    - huggingchat
    - tools
    - community

- local: sql-console
  title: "Introducing the SQL Console on Datasets"
  author: cfahlgren1
  thumbnail: /blog/assets/sql_console/thumbnail.png
  date: September 17, 2024
  tags:
    - datasets
    - sql
    - duckdb

- local: 1_58_llm_extreme_quantization
  title: "Fine-tuning LLMs to 1.58bit: extreme quantization made easy"
  author: medmekk
  thumbnail: /blog/assets/1_58_llm_extreme_quantization/thumbnail.png
  date: September 18, 2024
  tags:
    - nlp
    - research
    - community

- local: deploy-with-openvino
  title: "Optimize and deploy models with Optimum-Intel and OpenVINO GenAI"
  author: AlexKoff88
  thumbnail: /blog/assets/deploy-with-openvino/openvino_genai_workflow.png
  date: September 20, 2024
  tags:
    - intel
    - optimum
    - quantization
    - inference

- local: daily-papers
  title: "Exploring the Daily Papers Page on Hugging Face"
  author: AdinaY
  thumbnail: /blog/assets/daily-papers/thumbnail.png
  date: September 23, 2024
  tags:
    - research
    - community

- local: fine-video
  title: "FineVideo: behind the scenes"
  author: mfarre
  thumbnail: /blog/assets/186_fine_video/thumbnail.png
  date: September 23, 2024
  tags:
    - video
    - datasets
    - multimodal

- local: llama32
  title: "Llama can now see and run on your device - welcome Llama 3.2"
  author: merve
  thumbnail: /blog/assets/llama32/thumbnail.jpg
  date: September 25, 2024
  tags:
    - multimodal
    - on-device
    - llm
    - nlp
    - vision

- local: vertex-colored-to-textured-mesh
  title: "Converting Vertex-Colored Meshes to Textured Meshes"
  author: dylanebert
  thumbnail: /blog/assets/vertex-colored-to-textured-mesh/thumbnail.png
  date: September 30, 2024
  tags:
    - vision
    - 3d
    - mesh
    - tutorial

- local: benczechmark
  title: "🇨🇿 BenCzechMark - Can your LLM Understand Czech?"
  author: mfajcik
  thumbnail: /blog/assets/187_benczechmark/thumbnail.png
  date: October 1, 2024
  tags:
    - nlp
    - research
    - leaderboard
    - LLM

- local: chinese-ai-expansion
  title: "A Short Summary of Chinese AI Global Expansion"
  author: AdinaY
  thumbnail: /blog/assets/chinese-ai-expansion/thumbnail.png
  date: October 3, 2024
  tags:
    - research
    - community

- local: leaderboard-finbench
  title: "Introducing the Open FinLLM Leaderboard"
  author: QianqianXie1994
  guest: true
  thumbnail: /blog/assets/leaderboards-on-the-hub/thumbnail_finbench.png
  date: Oct 4, 2024
  tags:
    - leaderboard
    - collaboration
    - community

- local: improve_parquet_dedupe
  title: "Improving Parquet Dedupe on Hugging Face Hub"
  author: yuchenglow
  thumbnail: /blog/assets/improve_parquet_dedupe/thumbnail.png
  date: October 5, 2024
  tags:
    - parquet
    - dedupe
    - storage

- local: dynamic_speculation_lookahead
  title: "Faster Assisted Generation with Dynamic Speculation"
  author: jmamou
  guest: true
  thumbnail: /blog/assets/optimum_intel/intel_thumbnail.png
  date: October 8, 2024
  tags:
    - research
    - nlp

- local: dask-scaling
  title: "Scaling AI-based Data Processing with Hugging Face + Dask"
  author: scj13
  thumbnail: /blog/assets/dask-scaling/thumbnail.png
  date: October 9, 2024
  tags:
    - nlp
    - guide
    - datasets

- local: gradio-5
  title: "Welcome, Gradio 5"
  author: abidlabs
  thumbnail: /blog/assets/gradio-5/thumbnail.png
  date: October 9, 2024
  tags:
    - gradio
    - spaces
    - open-source

- local: gradio-5-security
  title: "A Security Review of Gradio 5"
  author: abidlabs
  thumbnail: /blog/assets/gradio-5-security/thumbnail.png
  date: October 10, 2024
  tags:
    - gradio
    - spaces
    - open-source
    - security

- local: huggingface-amd-turin
  title: "Introducing the AMD 5th Gen EPYC™ CPU"
  author: huggingface-team
  thumbnail: /blog/assets/optimum_amd/amd_hf_logo_fixed.png
  date: October 10, 2024
  tags:
    - llm
    - amd
    - llama
    - inference
    - optimum
    - cpu
    - text-generation

- local: gradient_accumulation
  title: "Fixing Gradient Accumulation"
  author: lysandre
  thumbnail: /blog/assets/gradient_accumulation/gradient_accumulation.png
  date: October 16, 2024
  tags:
    - transformers
    - bug
    - gradient_accumulation

- local: keras-llama-32
  title: "Llama 3.2 in Keras"
  author: martin-gorner
  thumbnail: /blog/assets/keras-llama-32/thumbnail.jpg
  date: October 21, 2024
  tags:
    - keras
    - llm
    - open-source

- local: s2s_endpoint
  title: "Deploying Speech-to-Speech on Hugging Face"
  author: andito
  thumbnail: /blog/assets/s2s_endpoint/thumbnail.png
  date: October 22, 2024
  tags:
    - audio
    - speech-to-speech
    - inference
    - inference-endpoints

- local: outlines-core
  title: "Releasing Outlines-core 0.1.0: structured generation in Rust and Python"
  thumbnail: /blog/assets/outlines-core/thumbnail.png
  author: erikkaum
  date: October 22, 2024
  tags:
    - structured generation
    - llm
    - open-source

- local: sd3-5
  title: "🧨 Diffusers welcomes Stable Diffusion 3.5 Large"
  author: diffusers
  thumbnail: /blog/assets/sd3-5/thumbnail.png
  date: October 22, 2024
  tags:
    - diffusers
    - guide
    - sd3-5

- local: transformersjs-v3
  title: "Transformers.js v3: WebGPU support, new models & tasks, and more…"
  author: Xenova
  thumbnail: /blog/assets/transformersjs-v3/thumbnail.png
  date: October 22, 2024
  tags:
    - announcement
    - transformers.js
    - transformers
    - javascript
    - webgpu

- local: cinepile2
  title: "CinePile 2.0 - making stronger datasets with adversarial refinement"
  author: mfarre
  thumbnail: /blog/assets/188_cinepile2/thumbnail.png
  date: October 23, 2024
  tags:
    - video
    - datasets
    - multimodal

- local: hugs
  title: "Introducing HUGS - Scale your AI with Open Models"
  author: philschmid
  thumbnail: /blog/assets/hugs/thumbnail.jpg
  date: October 23, 2024
  tags:
    - announcement
    - partnerships
    - aws
    - gcp
    - azure
    - digitalocean
    - llm
    - inference
    - enterprise
    - multimodal

- local: synthid-text
  title: "Introducing SynthID Text"
  author: sumedhghaisas
  thumbnail: /blog/assets/synthid-text/thumbnail.png
  date: October 23, 2024
  tags:
    - announcement
    - synthid
    - llm
    - watermarking
    - open-source

- local: aya-expanse
  title: "A Deepdive into Aya Expanse: Advancing the Frontier of Multilinguality"
  author: johndang-cohere
  thumbnail: /blog/assets/aya-expanse/thumbnail.jpg
  date: October 24, 2024
  tags:
    - announcement
    - cohere
    - llm
    - aya
    - open-source

- local: protectai
  title: "Hugging Face Teams Up with Protect AI: Enhancing Model Security for the Community"
  author: mcpotato
  thumbnail: /blog/assets/protectai/thumbnail.png
  date: October 22, 2024
  tags:
    - hub
    - partnerships
    - security

- local: digital-green-llm-judge
  title: "Expert Support case study: Bolstering a RAG app with LLM-as-a-Judge"
  author: m-ric
  thumbnail: /blog/assets/digital-green-llm-judge/thumbnail.png
  date: October 28, 2024
  tags:
    - RAG
    - llm
    - expert-support-program
    - expert-support
    - case-studies

- local: universal_assisted_generation
  title: "Universal Assisted Generation: Faster Decoding with Any Assistant Model"
  author: danielkorat
  guest: true
  thumbnail: /blog/assets/optimum_intel/intel_thumbnail.png
  date: October 29, 2024
  tags:
    - research
    - nlp
    - open-source
    - collaboration

- local: argilla-ui-hub
  title: "Argilla 2.4: Easily Build Fine-Tuning and Evaluation datasets on the Hub — No Code Required"
  author: nataliaElv
  thumbnail: /blog/assets/argilla-ui-hub/thumbnail.png
  date: November 4, 2024
  tags:
    - hub
    - spaces
    - datasets
    - argilla
    - human feedback

- local: pycharm-integration
  title: "Hugging Face + PyCharm"
  author: rocketknight1
  thumbnail: /blog/assets/pycharm-integration/thumbnail.png
  date: November 5, 2024
  tags:
    - announcement
    - open-source
    - community
    - collaboration

- local: researcher-dataset-sharing
  title: "Share your open ML datasets on Hugging Face Hub!"
  author: davanstrien
  thumbnail: /blog/assets/researcher-dataset-sharing/thumbnail.png
  date: November 12, 2024
  tags:
    - community
    - research
    - datasets
    - guide

- local: eu-ai-act-for-oss-developers
  title: "Open Source Developers Guide to the EU AI Act"
  author: brunatrevelin
  thumbnail: /blog/assets/189_eu-ai-act-for-oss-developers/thumbnail.png
  date: December 2, 2024
  tags:
    - policy
    - guide
    - ethics

- local: arena-atla
  title: "Judge Arena: Benchmarking LLMs as Evaluators"
  thumbnail: /blog/assets/arenas-on-the-hub/thumbnail_atla.png
  author: kaikaidai
  guest: true
  date: Nov 19, 2024
  tags:
    - leaderboard
    - arena
    - collaboration
    - nlp
    - evaluation

- local: leaderboard-japanese
  title: "Introduction to the Open Leaderboard for Japanese LLMs"
  author: akimfromparis
  guest: true
  thumbnail: /blog/assets/leaderboards-on-the-hub/thumbnail_japanese.png
  date: November 20, 2024
  tags:
    - community
    - research
    - nlp
    - evaluation
    - leaderboard
    - collaboration

- local: layerskip
  title: "Faster Text Generation with Self-Speculative Decoding"
  author: ariG23498
  thumbnail: /blog/assets/layerskip/thumbnail.png
  date: November 20, 2024
  tags:
    - research
    - nlp
    - open-source
    - collaboration

- local: from-files-to-chunks
  title: "From Files to Chunks: Improving Hugging Face Storage Efficiency"
  author: jsulz
  thumbnail: /blog/assets/from-files-to-chunks/thumbnail.png
  date: November 20, 2024
  tags:
    - dedupe
    - storage
    - content defined chunking

- local: debate
  title: "Letting Large Models Debate: The First Multilingual LLM Debate Competition"
  author: xuanricheng
  guest: true
  thumbnail: /blog/assets/leaderboards-on-the-hub/thumbnail_flageval.png
  date: November 20, 2024
  tags:
    - community
    - research
    - nlp
    - evaluation
    - leaderboard
    - collaboration

- local: designing-positional-encoding
  title: "You could have designed state of the art positional encoding"
  author: FL33TW00D-HF
  thumbnail: /blog/assets/designing-positional-encoding/thumbnail_posenc.png
  date: November 25, 2024
  tags:
    - research
    - multimodal
    - tutorial

- local: smolvlm
  title: "SmolVLM - small yet mighty Vision Language Model"
  author: andito
  thumbnail: /blog/assets/smolvlm/banner.png
  date: November 26, 2024
  tags:
    - multimodal
    - on-device
    - llm
    - nlp
    - vision
    - trl

- local: rearchitecting-uploads-and-downloads
  title: "Rearchitecting Hugging Face Uploads and Downloads"
  author: jsulz
  thumbnail: /blog/assets/rearchitecting-uploads-and-downloads/thumbnail.png
  date: November 26, 2024
  tags:
    - dedupe
    - storage
    - content addressed store
    - infrastructure

- local: cfm-case-study
  title: "Investing in Performance: Fine-tune small models with LLM insights  - a CFM case study"
  author: florentgbelidji
  thumbnail: /blog/assets/cfm-case-study/blogpost_cfm.png
  date: December 3, 2024
  tags:
    - llm
    - expert-support-program
    - expert-support
    - case-studies

- local: leaderboard-3c3h-aragen
  title: "Rethinking LLM Evaluation with 3C3H: AraGen Benchmark and Leaderboard"
  author: alielfilali01
  guest: true
  thumbnail: /blog/assets/leaderboards-on-the-hub/thumbnail_3c3h_aragen.png
  date: December 04, 2024
  tags:
    - leaderboard
    - evaluation
    - nlp
    - LLM
    - research

- local: keras-chatbot-arena
  title: "How good are LLMs at fixing their mistakes? A chatbot arena experiment with Keras and TPUs"
  author: martin-gorner
  thumbnail: /blog/assets/keras-chatbot-arena/thumbnail.png
  date: December 5, 2024
  tags:
    - keras
    - TPU
    - Spaces
    - llm
    - open-source

- local: paligemma2
  title: "Welcome PaliGemma 2 – New vision language models by Google"
  author: merve
  thumbnail: /blog/assets/paligemma/Paligemma2.png
  date: December 05, 2024
  tags:
    - multimodal
    - gemma
    - LLM
    - vision
    - VLM
    - research

- local: image-preferences
  title: "Open Preference Dataset for Text-to-Image Generation by the 🤗 Community"
  author: davidberenstein1957
  thumbnail: /blog/assets/image_preferences/thumbnail.png
  date: December 09, 2024
  tags:
    - text-to-image
    - datasets
    - argilla
    - data-is-better-together
    - flux
    - stable-diffusion
    - distilabel

- local: bedrock-marketplace
  title: "Hugging Face models in Amazon Bedrock"
  author: pagezyhf
  thumbnail: /blog/assets/bedrock-marketplace/thumbnail.png
  date: December 09, 2024
  tags:
    - aws
    - partnerships
    - cloud
    - bedrock

- local: lematerial
  title: "LeMaterial: an open source initiative to accelerate materials discovery and research"
  author: AlexDuvalinho
  guest: true
  thumbnail: /blog/assets/lematerial/thumbnail_lematerial.png
  date: December 10, 2024
  tags:
    - community
    - chemistry
    - science

- local: synthetic-data-generator
  title: "Introducing the Synthetic Data Generator - Build Datasets with Natural Language"
  author: davidberenstein1957
  thumbnail: /blog/assets/synthetic-data-generator/_thumbnail.png
  date: December 16, 2024
  tags:
    - synthetic
    - datasets
    - argilla
    - distilabel

- local: intel-gcp-c4
  title: "Benchmarking Language Model Performance on 5th Gen Xeon at GCP"
  author: MatrixYao
  thumbnail: /blog/assets/optimum_intel/intel_thumbnail.png
  date: December 17, 2024
  tags:
    - hardware
    - intel
    - cpu
    - LLM
    - benchmark

- local: falcon3
  title: "Welcome the Falcon 3 Family of Open Models!"
  author: ariG23498
  thumbnail: /blog/assets/falcon3/thumbnail.png
  date: December 17, 2024
  tags:
    - nlp
    - llm
    - community
    - research

- local: bamba
  title: "Bamba: Inference-Efficient Hybrid Mamba2 Model"
  author: rganti
  guest: true
  thumbnail: /blog/assets/bamba/bamba_thumbnail.png
  date: Dec 18, 2024
  tags:
    - research
    - nlp
    - community
    - model

- local: modernbert
  title: "Finally, a Replacement for BERT: Introducing ModernBERT"
  author: bclavie
  guest: true
  thumbnail: /blog/assets/modernbert/thumbnail.png
  date: December 19, 2024
  tags:
    - nlp
    - community
    - research
    - open-source-collab

- local: big-bench-audio-release
  title: "Evaluating Audio Reasoning with Big Bench Audio"
  thumbnail: /blog/assets/big_bench_audio_release/big-bench-audio-thumbnail.png
  author: mhillsmith
  guest: true
  date: December 20, 2024
  tags:
    - leaderboard
    - research
    - collaboration
    - community

- local: logits-processor-zoo
  title: "Controlling Language Model Generation with NVIDIA's LogitsProcessorZoo"
  author: ariG23498
  thumbnail: /blog/assets/logits-processor-zoo/thumbnail.png
  date: December 23, 2024
  tags:
    - llm
    - research
    - open-source

- local: train_memory
  title: "Visualize and understand GPU memory in PyTorch"
  author: qgallouedec
  thumbnail: /blog/assets/train_memory/thumbnail.png
  date: December 24, 2024
  tags:
    - pytorch
    - train
    - memory
    - gpu

- local: smolagents
  title: "Introducing smolagents: simple agents that write actions in code."
  author: m-ric
  thumbnail: /blog/assets/smolagents/thumbnail.png
  date: December 31, 2024
  tags:
    - agents
    - smolagents
    - open-source
    - nlp
    - tools
    - community

- local: leaderboard-emissions-analysis
  title: "CO₂ Emissions and Models Performance: Insights from the Open LLM Leaderboard"
  author: alozowski
  thumbnail: /blog/assets/evaluating-mmlu-leaderboard/thumbnail.png
  date: January 9, 2025
  tags:
    - open-llm-leaderboard
    - leaderboard
    - energy_efficiency
    - evaluation

- local: vdr-2b-multilingual
  title: "Visual Document Retrieval Goes Multilingual"
  author: marco
  guest: true
  thumbnail: /blog/assets/vdr-2b-multilingual/thumbnail.png
  date: January 10, 2025
  tags:
    - multimodal
    - llamaindex
    - open-source-collab
    - nlp
    - cv

- local: ethics-soc-7
  title: "AI Agents Are Here. What Now?"
  author: meg
  thumbnail: /blog/assets/190_ethics-soc-7/thumbnail.png
  date: January 13, 2025
  tags:
    - ethics
    - agents

- local: run-comfyui-workflows-on-spaces
  title: "Run ComfyUI workflows for free on Spaces"
  author: multimodalart
  thumbnail: /blog/assets/comfyui-to-gradio/cover.png
  date: January 14, 2024
  tags:
    - comfyui
    - gradio
    - spaces
    - zerogpu
    - serverless

- local: static-embeddings
  title: "Train 400x faster Static Embedding Models with Sentence Transformers"
  author: tomaarsen
  thumbnail: /blog/assets/train-sentence-transformers/st-hf-thumbnail.png
  date: January 15, 2025
  tags:
    - nlp
    - guide
    - community
    - open-source

- local: tgi-multi-backend
  title: Introducing multi-backends (TRT-LLM, vLLM) support for Text Generation Inference
  author: mfuntowicz
  thumbnail: /blog/assets/tgi-multi-backend/thumbnail.png
  date: January 16, 2025
  tags:
    - tgi
    - backends
    - vllm
    - neuron
    - jetstream
    - tensorrt-llm
    - community

- local: timm-transformers
  title: "Timm ❤️ Transformers: Use any timm model with transformers"
  author: ariG23498
  thumbnail: /blog/assets/timm-transformers/thumbnail.png
  date: January 16, 2025
  tags:
    - timm
    - cv
    - community

- local: friendliai-partnership
  title: "Hugging Face and FriendliAI partner to supercharge model deployment on the Hub"
  author: ajshinfai
  thumbnail: /blog/assets/friendliai-partnership/thumbnail.png
  date: January 22, 2025
  tags:
    - partnerships
    - friendliai
    - model-deployment

- local: smolervlm
  title: "SmolVLM Grows Smaller – Introducing the 250M & 500M Models!"
  author: andito
  thumbnail: /blog/assets/smolervlm/banner.png
  date: January 23, 2025
  tags:
    - multimodal
    - vlm
    - vision
    - on-device
    - smolvlm
    - community

- local: smolagents-can-see
  title: "We now support VLMs in smolagents!"
  author: m-ric
  thumbnail: /blog/assets/smolagents-can-see/thumbnail.png
  date: January 24, 2025
  tags:
    - agents
    - smolagents
    - multimodal
    - vlm
    - vision

- local: video_gen
  title: "State of open video generation models in Diffusers"
  author: sayakpaul
  thumbnail: /blog/assets/video_gen/thumbnail.png
  date: Jan 27, 2025
  tags:
    - diffusers
    - guide
    - video_gen
- local: open-r1
  title: "Open-R1: a fully open reproduction of DeepSeek-R1"
  author: eliebak
  thumbnail: /blog/assets/open-r1/thumbnails.png
  date: Jan 28, 2025
  tags:
    - llms
    - reasoning
    - research

- local: inference-providers
  title: "Welcome to Inference Providers on the Hub 🔥"
  author: julien-c
  thumbnail: /blog/assets/inference-providers/thumbnail.png
  date: Jan 28, 2025
  tags:
    - announcement
    - hub
    - inference-providers

- local: deepseek-r1-aws
  title: "How to deploy and fine-tune DeepSeek models on AWS"
  author: pagezyhf
  thumbnail: /blog/assets/deepseek-r1-aws/thumbnail.png
  date: Jan 30, 2025
  tags:
    - aws
    - partnerships

- local: ai-art-newsletter-jan-25
  title: "The AI tools for Art Newsletter - Issue 1"
  author: linoyts
  thumbnail: /blog/assets/ai_art_newsletter_1/thumbnail.png
  date: Jan 31, 2025
  tags:
    - diffusers
    - aiart
    - ai art
    - community

- local: dabstep
  title: "DABStep: Data Agent Benchmark for Multi-step Reasoning"
  thumbnail: /blog/assets/dabstep/thumbnail.png
  author: eggie5
  guest: True
  date: Feb 4, 2025
  tags:
    - llms
    - reasoning
    - research
    - evaluation

- local: pi0
  title: "π0 and π0-FAST: Vision-Language-Action Models for General Robot Control"
  author: danaaubakirova
  thumbnail: /blog/assets/192_pi0/new_thumbnail_pi0.001.png
  date: Feb 4, 2025
  tags:
    - robotics
    - ai
    - community

- local: open-deep-research
  title: "Open-source DeepResearch – Freeing our search agents"
  thumbnail: /blog/assets/open-deep-research/thumbnail.png
  author: m-ric
  date: Feb 4, 2025
  tags:
    - llms
    - agents
    - research
    - smolagents

- local: leaderboard-arabic-v2
  title: "The Open Arabic LLM Leaderboard 2"
  thumbnail: /blog/assets/leaderboards-on-the-hub/thumbnail_arabic.png
  author: alielfilali01
  guest: true
  date: February 10, 2025
  tags:
    - nlp
    - research
    - leaderboard
    - LLM
    - arabic

- local: vid_ds_scripts
  title: "Build awesome datasets for video generation"
  author: hlky
  thumbnail: /blog/assets/vid_ds_scripts/thumbnail.png
  date: Feb 12, 2025
  tags:
    - guide
    - video
    - datasets

- local: from-chunks-to-blocks
  title: "From Chunks to Blocks: Accelerating Uploads and Downloads on the Hub"
  author: jsulz
  thumbnail: /blog/assets/from-chunks-to-blocks/thumbnail.png
  date: February 12, 2025
  tags:
    - dedupe
    - storage
    - content defined chunking
    - quantization

- local: billion-classifications
  title: "1 Billion Classifications"
  author: derek-thomas
  thumbnail: /blog/assets/billion-classifications/billion-classifications-thumbnail.png
  guest: true
  date: Feb 13, 2025
  tags:
    - inference-endpoints
    - classification
    - embedding
    - embeddings
    - nlp
    - python
    - cost
    - enterprise

- local: math_verify_leaderboard
  title: "Fixing Open LLM Leaderboard with Math-Verify"
  author: hynky
  thumbnail: /blog/assets/math_verify_leaderboard/thumbnail.png
  date: Feb 14, 2025
  tags:
    - math-verify
    - open-llm-leaderboard
    - leaderboard
    - evaluation

- local: fireworks-ai
  title: "Welcome Fireworks.ai on the Hub 🎆"
  author: julien-c
  thumbnail: /blog/assets/inference-providers/welcome-fireworks.jpg
  date: Feb 14, 2025
  tags:
    - announcement
    - hub
    - inference-providers

- local: inference-providers-nebius-novita-hyperbolic
  title: "Introducing Three New Serverless Inference Providers: Hyperbolic, Nebius AI Studio, and Novita 🔥"
  author: reach-vb
  thumbnail: /blog/assets/inference-providers/second-batch-thumbnail.webp
  date: Feb 18, 2025
  tags:
    - announcement
    - hub
    - inference-providers

- local: paligemma2mix
  title: "PaliGemma 2 Mix - New Instruction Vision Language Models by Google"
  thumbnail: /blog/assets/paligemma2/thumbnail.png
  author: ariG23498
  date: Feb 19, 2025
  tags:
    - multimodal
    - LLM
    - vision

- local: smolvlm2
  title: "SmolVLM2: Bringing Video Understanding to Every Device"
  author: orrzohar
  guest: true
  thumbnail: /blog/assets/smolvlm2/banner.png
  date: Feb 20, 2025
  tags:
    - vlm
    - multimodal
    - video
    - on-device
    - llm
    - nlp
    - vision

- local: siglip2
  title: "SigLIP 2: A better multilingual vision language encoder"
  author: ariG23498
  thumbnail: /blog/assets/siglip2/thumbnail.png
  date: Feb 21, 2025
  tags:
    - multimodal
    - vision

- local: remote_vae
  title: "Remote VAEs for decoding with HF endpoints 🤗"
  author: hlky
  thumbnail: /blog/assets/remote_vae/thumbnail.png
  date: Feb 24, 2025
  tags:
    - diffusers
    - vae
    - inference endpoints

- local: fastrtc
  title: "FastRTC: The Real-Time Communication Library for Python"
  author: freddyaboulton
  thumbnail: /blog/assets/fastrtc/fastrtc_logo.jpg
  date: Feb 25, 2025
  tags:
    - real-time
    - audio
    - video
    - llm

- local: iisc-huggingface-collab
  title: "HuggingFace, IISc partner to supercharge model building on India's diverse languages"
  author: visruth-rf
  thumbnail: /blog/assets/iisc-huggingface-collab/thumbnail.png
  date: Feb 27, 2025
  tags:
    - open-source-collab
    - audio
    - community

- local: smolagents-phoenix
  title: "Trace & Evaluate your Agent with Arize Phoenix"
  author: m-ric
  guest: true
  thumbnail: /blog/assets/smolagents-phoenix/thumbnail.jpg
  date: Feb 28, 2025
  tags:
    - phoenix
    - agents
    - smolagents
    - agent
    - instrumentation

- local: aya-vision
  title: "A Deepdive into Aya Vision: Advancing the Frontier of Multilingual Multimodality"
  author: saurabhdash
  guest: true
  thumbnail: /blog/assets/aya-vision/thumbnail.png
  date: March 4, 2025
  tags:
    - multimodal
    - vision
    - vlm

- local: jfrog
  title: "Hugging Face and JFrog partner to make AI Security more transparent"
  author: mcpotato
  thumbnail: /blog/assets/jfrog/thumbnail.png
  date: March 4, 2025
  tags:
    - hub
    - partnerships
    - security

- local: llm-inference-on-edge
  title: "LLM Inference on Edge: A Fun and Easy Guide to run LLMs via React Native on your Phone!"
  author: medmekk
  thumbnail: /blog/assets/llm_inference_on_edge/thumbnail.png
  date: March 7, 2025
  tags:
    - community
    - hub
    - llms
    - on-device
    - guide

- local: lerobot-goes-to-driving-school
  title: "LeRobot goes to driving school: World’s largest open-source self-driving dataset"
  author: sandhawalia
  thumbnail: /blog/assets/193_l2d/lerobot-driver.gif
  date: March 11, 2025
  tags:
    - robotics
    - ai
    - community
    - datasets
    - lerobot

- local: gemma3
  title: "Welcome Gemma 3: Google's all new multimodal, multilingual, long context open LLM"
  author: ariG23498
  thumbnail: /blog/assets/gemma3/thumbnail.png
  date: March 12, 2025
  tags:
    - nlp
    - llm
    - vlm
    - community
    - research

- local: xet-on-the-hub
  title: "Xet is on the Hub"
  author: jsulz
  thumbnail: /blog/assets/xet-on-the-hub/thumbnail.png
  date: March 18, 2025
  tags:
    - storage
    - infrastructure
    - content addressed store

- local: nvidia-physical-ai
  title: "NVIDIA's GTC 2025 Announcement for Physical AI Developers: New Open Models and Datasets"
  author: mingyuliutw
  guest: true
  org: nvidia
  thumbnail: /blog/assets/nvidia-physical-ai/thumbnail.png
  date: March 18, 2025
  tags:
    - robotics
    - ai
    - datasets
    - community
    - research

- local: ai-action-wh-2025
  title: "AI Policy: 🤗 Response to the White House AI Action Plan RFI"
  author: yjernite
  thumbnail: /blog/assets/151_policy_ntia_rfc/us_policy_thumbnail.png
  date: March 19, 2025
  tags:
    - ethics
    - policy

- local: olympic-coder-lmstudio
  title: "Open R1: How to use OlympicCoder locally for coding?"
  author: burtenshaw
  thumbnail: /blog/assets/olympic-coder-lmstudio/banner_correct.png
  date: March 20, 2025
  tags:
    - open-source
    - llm
    - research
    - reasoning
    - local

- local: endpoint-analytics
  title: "The New and Fresh analytics in Inference Endpoints"
  author: erikkaum
  thumbnail: /blog/assets/endpoint-analytics/thumbnail.png
  date: March 21, 2025
  tags:
    - guide
    - cloud
    - inference

- local: gradio-dataframe-upgrade
  title: "Introducing Gradio's new Dataframe!"
  author: hmb
  thumbnail: /blog/assets/gradio-dataframe-update/thumbnail.png
  date: March 24, 2025
  tags:
    - gradio
    - open-source
    - guide

- local: train-reranker
  title: "Training and Finetuning Reranker Models with Sentence Transformers v4"
  author: tomaarsen
  thumbnail: /blog/assets/train-sentence-transformers/st-hf-thumbnail.png
  date: March 26, 2025
  tags:
    - nlp
    - guide
    - community
    - open-source

- local: intel-gaudi-backend-for-tgi
  title: "Accelerating LLM Inference with TGI on Intel Gaudi"
  author: baptistecolle
  thumbnail: /blog/assets/intel-gaudi-backend-for-tgi/tgi-gaudi-thumbnail.png
  date: March 28, 2025
  tags:
    - tgi
    - intel
    - gaudi
    - llm
    - inference
    - partnerships

- local: scaling-secrets-management
  title: "How Hugging Face Scaled Secrets Management for AI Infrastructure"
  thumbnail: /blog/assets/infisical/thumbnail.png
  author: segudev
  guest: true
  date: Mar 31, 2025
  tags:
    - security
    - infra
    - partnerships

- local: llm-course
  title: "The NLP Course is becoming the LLM Course!"
  author: burtenshaw
  thumbnail: /blog/assets/llm-course/llm-course-rename-thumbnail.png
  date: April 3, 2025
  tags:
    - education
    - nlp-course
    - llm-course
    - open-source

- local: gradio-1m
  title: "Journey to 1 Million Gradio Users!"
  author: abidlabs
  thumbnail: /blog/assets/gradio-1m/thumbnail.png
  date: April 4, 2025
  tags:
    - gradio
    - open-source
    - community

- local: llama4-release
  title: "Welcome Llama 4 Maverick & Scout on Hugging Face!"
  author: burtenshaw
  thumbnail: /blog/assets/llama_4.png
  date: April 5, 2025
  tags:
    - llama
    - meta

- local: leaderboard-3c3h-aragen-ifeval
  title: "Arabic Leaderboards: Introducing Arabic Instruction Following, Updating AraGen, and More"
  author: alielfilali01
  guest: true
  thumbnail: /blog/assets/leaderboards-on-the-hub/thumbnail_3c3h_aragen.png
  date: April 8, 2025
  tags:
    - leaderboard
    - evaluation
    - nlp
    - LLM
    - research

- local: fastrtc-cloudflare
  title: "Hugging Face and Cloudflare Partner to Make Real-Time Speech and Video Seamless with FastRTC"
  author: freddyaboulton
  thumbnail: /blog/assets/fastrtc-cloudflare/fastrtc_cloudflare.png
  date: April 9, 2025
  tags:
    - real-time
    - audio
    - video
    - llm
    - cloudflare
    - partnerships

- local: pai-6-month
  title: "4M Models Scanned: Protect AI + Hugging Face 6 Months In"
  author: sean-pai
  thumbnail: /blog/assets/pai-6-month/thumbnail.png
  date: April 14, 2025
  tags:
    - hub
    - partnerships
    - security

- local: hugging-face-pollen-robotics-acquisition
  title: "Hugging Face to sell open-source robots thanks to Pollen Robotics acquisition 🤖"
  author: thomwolf
  thumbnail: /blog/assets/hugging-face-pollen-robotics-acquisition/hf-pollen.png
  date: April 14, 2025
  tags:
    - robotics
    - acquisition
    - announcement

- local: helmet
  title: "Introducing HELMET"
  author: hyen
  thumbnail: /blog/assets/helmet/thumbnail.png
  date: April 16, 2025
  tags:
    - long-context
    - benchmark
    - nlp
    - community
    - research
    - intel

- local: inference-providers-cohere
  title: "Cohere on Hugging Face Inference Providers 🔥"
  author: burtenshaw
  thumbnail: /blog/assets/inference-providers-cohere/thumbnail.png
  date: April 16, 2025
  tags:
    - llms
    - inference-providers
    - cohere
    - enterprise
    - partnerships
    - hub

- local: why-gradio-stands-out
  title: "17 Reasons Why Gradio Isn't Just Another UI Library"
  author: ysharma
  thumbnail: /blog/assets/why-gradio-stands-out/thumbnail.png
  date: April 16, 2025
  tags:
    - gradio
    - ui-framework
    - python
    - api
    - development
    - production
- local: autoround
  title: "Introducing AutoRound: Intel’s Advanced Quantization for LLMs and VLMs"
  author: wenhuach
  thumbnail: /blog/assets/autoround/thumbnail.png
  date: April 29, 2025
  tags:
    - llms
    - inference
    - quantization
    - intel

- local: tiny-agents
  title: "Tiny Agents: a MCP-powered agent in 50 lines of code"
  author: julien-c
  thumbnail: /blog/assets/tiny-agents/thumbnail.jpg
  date: April 25, 2025
  tags:
    - agents
    - hub
    - inference

- local: qwen-3-chat-template-deep-dive
  title: "The 4 Things Qwen-3's Chat Template Teaches Us"
  author: cfahlgren1
  thumbnail: /blog/assets/qwen-3-chat-template-deep-dive/thumbnail.png
  date: April 30, 2025
  tags:
    - qwen
    - chat-template
    - llms

- local: llama-guard-4
  title: "Welcoming Llama Guard 4 on Hugging Face Hub"
  author: merve
  thumbnail: /blog/assets/llama-guard-4/thumbnail.png
  date: April 29, 2025
  tags:
    - llama
    - llm
    - vision
    - vlm

- local: gradio-mcp
  title: "How to Build an MCP Server with Gradio"
  author: abidlabs
  thumbnail: /blog/assets/gradio-mcp/thumbnail.png
  date: April 30, 2025
  tags:
    - gradio
    - tool
    - llm

- local: lerobot-datasets
  title: "LeRobot Community Datasets: The “ImageNet” of Robotics — When and How?"
  author: danaaubakirova
  thumbnail: /blog/assets/195_lerobot_datasets/1.png
  date: May 11, 2025
  tags:
    - lerobot
    - community
    - datasets
    - hub

- local: vlms-2025
  title: "Vision Language Models (Better, Faster, Stronger)"
  author: merve
  thumbnail: /blog/assets/vlms2/vlms2.png
  date: May 12, 2025
  tags:
    - vlm
    - vision
    - multimodal
    - community
    - research

- local: fast-whisper-endpoints
  title: "Blazingly fast whisper transcriptions with Inference Endpoints"
  author: mfuntowicz
  thumbnail: /blog/assets/fast-whisper-endpoints/thumbnail.png
  date: May 13, 2025
  tags:
    - guide
    - cloud
    - inference
    - audio
    - transcription
    - whisper

- local: kaggle-integration
  title: "Improving Hugging Face Model Access for Kaggle Users"
  author: roseberryv
  thumbnail: /blog/assets/kaggle-integration/thumbnail.png
  date: May 14, 2025
  tags:
    - community
    - announcement

- local: transformers-model-definition
  title: "The Transformers Library: standardizing model definitions"
  author: lysandre
  thumbnail: /blog/assets/transformers-model-definition/transformers-thumbnail.png
  date: May 15, 2025
  tags:
    - community
    - announcement
    - transformers

- local: azure-ai-foundry
  title: "Microsoft and Hugging Face expand collaboration"
  author: jeffboudier
  thumbnail: /blog/assets/azure-ai-foundry/satya-hf-build-compressed.png
  date: May 19, 2025
  tags:
    - partnership
    - announcement
    - azure

- local: nanovlm
  title: "nanoVLM: The simplest repository to train your VLM in pure PyTorch"
  author: ariG23498
  thumbnail: /blog/assets/nanovlm/thumbnail.png
  date: May 21, 2025
  tags:
    - vlm
    - vision
    - llm
    - nanovlm
    - research
    - community
    - open

- local: diffusers-quantization
  title: "Exploring Quantization Backends in Diffusers"
  thumbnail: /blog/assets/diffusers-quantization/thumbnail.png
  author: derekl35
  date: May 21, 2025
  tags:
    - guide
    - diffusers
    - quantization
    - flux

- local: python-tiny-agents
  title: "Tiny Agents in Python: a MCP-powered agent in ~70 lines of code"
  author: celinah
  thumbnail: /blog/assets/python-tiny-agents/thumbnail.png
  date: May 23, 2025
  tags:
    - agents
    - hub
    - inference
    - mcp

- local: dell-ai-applications
  title: "Dell Enterprise Hub is all you need to build AI on premises"
  author: jeffboudier
  thumbnail: /blog/assets/dell-ai-applications/dell-post-thumbnail.png
  date: May 23, 2025
  tags:
    - dell
    - enterprise
    - partnerships

- local: liger-grpo
  title: "🐯 Liger GRPO meets TRL"
  author: shisahni
  guest: true
  thumbnail: /blog/assets/liger-grpo/thumbnail.png
  date: May 25, 2025
  tags:
    - liger
    - grpo
    - trl
    - partnership
    - llm

- local: structured-codeagent
  title: "CodeAgents + Structure: A Better Way to Execute Actions"
  author: akseljoonas
  thumbnail: /blog/assets/structured-codeagent/thumbnail-codeagent.png
  date: May 28, 2025
  tags:
    - agents
    - smolagents
    - open-source
    - nlp
    - tools
    - community

- local: vllm-colocate
  title: "No GPU left behind: Unlocking Efficiency with Co-located vLLM in TRL"
  author: toslali-ibm
  guest: true
  thumbnail: /blog/assets/vllm-colocate/thumbnail.png
  date: June 3, 2025
  tags:
    - vllm
    - grpo
    - trl
    - llm
    - rlhf

- local: smolvla
  title: "SmolVLA: Efficient Vision-Language-Action Model trained on Lerobot Community Data"
  author: danaaubakirova
  thumbnail: /blog/assets/smolvla/SmolVLA_thumbnail.png
  date: Jun 3, 2025
  tags:
    - smolvla
    - lerobot
    - robotics
    - open-source
    - models
    - community

- local: kv-cache
  title: "KV Cache from scratch in nanoVLM"
  author: ariG23498
  thumbnail: /blog/assets/kv-cache/thumbnail.png
  date: Jun 4, 2025
  tags:
    - generate
    - open-source
    - nlp
    - vlm
    - nanovlm

- local: screensuite
  title: "ScreenSuite - The most comprehensive evaluation suite for GUI Agents!"
  author: a-mahla
  thumbnail: /blog/assets/screensuite/thumbnail.png
  date: Jun 6, 2025
  tags:
    - screensuite
    - gui-agents
    - agents
    - smolagents
    - vlm

- local: nvidia-training-cluster
  title: "Introducing Training Cluster as a Service - a new collaboration with NVIDIA"
  author: jeffboudier
  thumbnail: /blog/assets/nvidia-training-cluster/nvidia-training-cluster-thumbnail-compressed.png
  date: Jun 11, 2025
  tags:
    - nvidia
    - training
    - partnerships
    - announcement

- local: inference-providers-featherless
  title: "Featherless AI on Hugging Face Inference Providers 🔥"
  author: sbrandeis
  thumbnail: /blog/assets/inference-providers/welcome-featherless.jpg
  date: Jun 12, 2025
  tags:
    - llms
    - inference-providers
    - featherless
    - recursal
    - enterprise
    - partnerships
    - hub

- local: hello-hf-kernels
  title: "Enhance Your Models in 5 Minutes with the Hugging Face Kernel Hub"
  author: drbh
  thumbnail: /blog/assets/hello-hf-kernels/kernel-hub-five-mins-short-21.png
  date: June 12, 2025
  tags:
    - guide
    - hub
    - optimization
    - open-source
    - performance

- local: inference-providers-groq
  title: "Groq on Hugging Face Inference Providers 🔥"
  author: sbrandeis
  thumbnail: /blog/assets/inference-providers/welcome-groq.jpg
  date: Jun 16, 2025
  tags:
    - llms
    - inference-providers
    - groq
    - enterprise
    - partnerships
    - hub

- local: flux-qlora
  title: "(LoRA) Fine-Tuning FLUX.1-dev on Consumer Hardware"
  thumbnail: /blog/assets/flux-qlora/thumbnail.png
  author: derekl35
  date: Jun 19, 2025
  tags:
    - guide
    - diffusers
    - quantization
    - flux
    - lora

- local: transformers-backend-sglang
  title: "Transformers backend integration in SGLang"
  thumbnail: /blog/assets/196_transformers_backend_sglang/thumbnail.jpg
  author: marcsun13
  date: Jun 23, 2025
  tags:
    - transformers
    - sglang
    - model
    - integration

- local: gemma3n
  title: "Gemma 3n fully available in the open-source ecosystem!"
  author: ariG23498
  thumbnail: /blog/assets/gemma3n/thumbnail.png
  date: Jun 26, 2025
  tags:
    - audio
    - vision
    - llm
    - vlm
    - community
    - research
    - multimodal

- local: train-sparse-encoder
  title: "Training and Finetuning Sparse Embedding Models with Sentence Transformers v5"
  author: tomaarsen
  thumbnail: /blog/assets/train-sentence-transformers/st-hf-thumbnail.png
  date: Jul 1, 2025
  tags:
    - nlp
    - guide
    - community
    - open-source

- local: mmdp
  title: "Efficient MultiModal Data Pipeline"
  author: ariG23498
  thumbnail: /blog/assets/mmdp/thumbnail.png
  date: Jul 8, 2025
  tags:
    - vlm
    - data
    - nanovlm
    - research
    - community
    - open

- local: infrastructure-alerting
  title: "Three Mighty Alerts Supporting Hugging Face’s Production Infrastructure"
  author: jcudit
  thumbnail: /blog/assets/infrastructure-alerting/thumbnail.jpg
  date: July 8, 2025
  tags:
    - cloud
    - infrastructure

- local: smollm3
  title: "SmolLM3: smol, multilingual, long-context reasoner"
  author: loubnabnl
  thumbnail: /blog/assets/smollm3/image.png
  date: July 8, 2025
  tags:
    - llm
    - nlp
    - reasoning
    - community
    - research

- local: gradio-mcp-servers
  title: "Upskill your LLMs with Gradio MCP Servers"
  author: freddyaboulton
  thumbnail: /blog/assets/upskill-llms-with-gradio-mcp/UpskillThumbnail.png
  date: July 9, 2025
  tags:
    - gradio
    - mcp
    - llm

- local: mi300kernels
  title: "Creating custom kernels for the AMD MI300" 
  author: ror
  thumbnail: /blog/assets/mi300kernels/thumbnail.png
  date: Jul 9, 2025
  tags:
    - kernels
    - cuda
    - amd
    - optimization

- local: reachy-mini
  title: "Reachy Mini - The Open-Source Robot for Today's and Tomorrow's AI Builders"
  author: thomwolf
  thumbnail: /blog/assets/reachy-mini/thumbnail.jpg
  date: July 9, 2025
  tags:
    - robotics
    - community
    - open-source

- local: building-hf-mcp
  title: "Building the Hugging Face MCP Server"
  author: evalstate
  thumbnail: /blog/assets/building-hf-mcp/building-hf-mcp.png
  date: July 10, 2025
  tags:
    - community
    - open-source
    - mcp
    - gradio
    - multimodal


- local: screenenv
  title: "ScreenEnv: Deploy your full stack Desktop Agent"
  author: A-Mahla
  thumbnail: /blog/assets/screenenv/screenenv.png
  date: July 10, 2025
  tags:
    - agents
    - gui
    - community
    - open-source
    - mcp

- local: async-robot-inference
  title: "Asynchronous Robot Inference: Decoupling Action Prediction and Execution"
  author: fracapuano
  thumbnail: /blog/assets/async_inference/thumbnail_async_blog.png
  date: Jul 10, 2025
  tags:
    - lerobot
    - robotics
    - models
    - open-source


- local: migrating-the-hub-to-xet
  title: "Migrating the Hub from Git LFS to Xet"
  author: jsulz
  thumbnail: /blog/assets/migrating-the-hub-to-xet/thumbnail.png
  date: Jul 15, 2025
  tags:
    - storage
    - infrastructure
    - content addressed store

- local: ettin
  title: "Seq vs Seq: the Ettin Suite of Paired Encoders and Decoders"
  author: orionweller
  thumbnail: /blog/assets/ettin/thumbnail.png
  date: July 16, 2025
  tags:
    - llm
    - nlp
    - community
    - research
    - open-source-collab 

- local: gradio-mcp-updates
  title: "Five Big Improvements to Gradio MCP Servers"
  author: freddyaboulton
  thumbnail: /blog/assets/gradio-mcp-updates/5_mcp_improvements.png
  date: Jul 17, 2025
  tags:
    - gradio
    - mcp
    - community
    - open-source

- local: futurebench
  title: "Back to The Future: Evaluating AI Agents on Predicting Future Events"
  thumbnail: /blog/assets/futurebench/leaderboard.png
  author: vinid
  guest: true
  date: July 17, 2025
  tags:
    - research
    - evaluation
    - ai

- local: consilium-multi-llm
  title: "Consilium: When Multiple LLMs Collaborate"
  author: azettl
  guest: true
  thumbnail: /blog/assets/consilium-multi-llm/thumbnail.png
  date: Jul 17, 2025
  tags:
    - multi-agents
    - hackathon
    - gradio
    - mcp

- local: virtual-cell-challenge 
  title: "Arc Virtual Cell Challenge: A Primer"
  thumbnail: /blog/assets/virtual-cell-challenge/thumbnail.png
  author: FL33TW00D-HF 
  date: July 18, 2025
  tags:
    - collaboration
    - guide

- local: lora-fast 
  title: "Fast LoRA inference for Flux with Diffusers and PEFT"
  thumbnail: /blog/assets/lora-fast/thumbnail.png
  author: sayakpaul
  date: July 23, 2025
  tags:
    - lora
    - diffusion
    - guide

- local: timescope-video-lmm-benchmark
  title: "TimeScope: How Long Can Your Video Large Multimodal Model Go?"
  author: orrzohar
  thumbnail: /blog/assets/timescope/thumbnail.png
  date: Jul 23, 2025
  tags:
    - video
    - datasets
    - multimodal
    - open-source
    - benchmark
    
- local: parquet-cdc
  title: "Parquet Content-Defined Chunking"
  author: kszucs
  thumbnail: /blog/assets/parquet-cdc/thumbnail.png
  date: July 25, 2025
  tags:
    - data
    - datasets
    - dedupe
    - hub
    - parquet
    - storage
    - xet

- local: hf-cli
  title: "Say hello to `hf`: a faster, friendlier Hugging Face CLI ✨"
  author: Wauplin
  thumbnail: /blog/assets/hf-cli-thumbnail.png
  date: Jul 25, 2025
  tags:
    - cli
    - huggingface_hub
    - python

- local: trackio
  title: "Introducing Trackio: A Lightweight Experiment Tracking Library from Hugging Face"
  thumbnail: /blog/assets/trackio/thumbnail.gif
  author: abidlabs
  date: July 29, 2025
  tags:
    - research
    - gradio
    - open-source

- local: gradio-vton-mcp
  title: "Build an AI Shopping Assistant with Gradio MCP Servers"
  author: freddyaboulton
  thumbnail: /blog/assets/gradio-vton-mcp/AiAssistantTitle.png
  date: Jul 31, 2025
  tags:
    - gradio
    - mcp
    - community
    - open-source

<<<<<<< HEAD
- local: accelerate-nd-parallel
  title: "Accelerate ND-Parallel: A Guide to Efficient Multi-GPU Training"
  author: siro1
  thumbnail: /blog/assets/accelerate-nd-parallel/thumbnail.png
  date: August 6, 2025
  tags:
    - transformers
    - llm
    - guide
=======

- local: welcome-openai-gpt-oss
  title: "Welcome GPT OSS, the new open-source model family from OpenAI!"
  author: reach-vb
  thumbnail: /blog/assets/openai/openai-hf-thumbnail.png
  date: Aug 5, 2025
  tags:
    - openai
    - gpt
    - gpt-oss
    - open-source
    - LLM
    - community
    
- local: trl-vlm-alignment
  title: "Vision Language Model Alignment in TRL ⚡️"
  author: sergiopaniego
  thumbnail: /blog/assets/trl_vlm/thumbnail.png
  date: Aug 7, 2025
  tags:
    - trl
    - vlm
    - vision
>>>>>>> dff418c9
<|MERGE_RESOLUTION|>--- conflicted
+++ resolved
@@ -6473,18 +6473,6 @@
     - community
     - open-source
 
-<<<<<<< HEAD
-- local: accelerate-nd-parallel
-  title: "Accelerate ND-Parallel: A Guide to Efficient Multi-GPU Training"
-  author: siro1
-  thumbnail: /blog/assets/accelerate-nd-parallel/thumbnail.png
-  date: August 6, 2025
-  tags:
-    - transformers
-    - llm
-    - guide
-=======
-
 - local: welcome-openai-gpt-oss
   title: "Welcome GPT OSS, the new open-source model family from OpenAI!"
   author: reach-vb
@@ -6507,4 +6495,13 @@
     - trl
     - vlm
     - vision
->>>>>>> dff418c9
+
+- local: accelerate-nd-parallel
+  title: "Accelerate ND-Parallel: A Guide to Efficient Multi-GPU Training"
+  author: siro1
+  thumbnail: /blog/assets/accelerate-nd-parallel/thumbnail.png
+  date: August 8, 2025
+  tags:
+    - transformers
+    - llm
+    - guide